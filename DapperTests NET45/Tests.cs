--- conflicted
+++ resolved
@@ -1,720 +1,722 @@
-﻿using System.Linq;
-using Dapper;
-using SqlMapper;
-using System.Data;
-using System.Diagnostics;
-using System;
-using System.Threading.Tasks;
-using System.Threading;
-using System.Data.SqlClient;
+﻿using System.Linq;
+using Dapper;
+using SqlMapper;
+using System.Data;
+using System.Diagnostics;
+using System;
+using System.Threading.Tasks;
+using System.Threading;
+using System.Data.SqlClient;
+
+namespace DapperTests_NET45
+{
+    public class Tests
+    {
+        public void TestBasicStringUsageAsync()
+        {
+            using (var connection = Program.GetOpenConnection())
+            {
+                var query = connection.QueryAsync<string>("select 'abc' as [Value] union all select @txt", new { txt = "def" });
+                var arr = query.Result.ToArray();
+                arr.IsSequenceEqualTo(new[] { "abc", "def" });
+            }
+        }
+        public void TestBasicStringUsageAsyncNonBuffered()
+        {
+            using (var connection = Program.GetOpenConnection())
+            {
+                var query = connection.QueryAsync<string>(new CommandDefinition("select 'abc' as [Value] union all select @txt", new { txt = "def" }, flags: CommandFlags.None));
+                var arr = query.Result.ToArray();
+                arr.IsSequenceEqualTo(new[] { "abc", "def" });
+            }
+        }
+
+        public void TestLongOperationWithCancellation()
+        {
+            using (var connection = Program.GetClosedConnection())
+            {
+                CancellationTokenSource cancel = new CancellationTokenSource(TimeSpan.FromSeconds(5));
+                var task = connection.QueryAsync<int>(new CommandDefinition("waitfor delay '00:00:10';select 1", cancellationToken: cancel.Token));
+                try
+                {
+                    if (!task.Wait(TimeSpan.FromSeconds(7)))
+                    {
+                        throw new TimeoutException(); // should have cancelled
+                    }
+                }
+                catch (AggregateException agg)
+                {
+                    (agg.InnerException is SqlException).IsTrue();
+                }
+            }
+        }
+
+        public void TestBasicStringUsageClosedAsync()
+        {
+            using (var connection = Program.GetClosedConnection())
+            {
+                var query = connection.QueryAsync<string>("select 'abc' as [Value] union all select @txt", new { txt = "def" });
+                var arr = query.Result.ToArray();
+                arr.IsSequenceEqualTo(new[] { "abc", "def" });
+            }
+        }
+
+        public void TestQueryDynamicAsync()
+        {
+            using (var connection = Program.GetClosedConnection())
+            {
+                var row = connection.QueryAsync("select 'abc' as [Value]").Result.Single();
+                string value = row.Value;
+                value.IsEqualTo("abc");
+            }
+        }
+
+        public void TestClassWithStringUsageAsync()
+        {
+            using (var connection = Program.GetOpenConnection())
+            {
+                var query = connection.QueryAsync<BasicType>("select 'abc' as [Value] union all select @txt", new { txt = "def" });
+                var arr = query.Result.ToArray();
+                arr.Select(x => x.Value).IsSequenceEqualTo(new[] { "abc", "def" });
+            }
+        }
+
+        public void TestExecuteAsync()
+        {
+            using (var connection = Program.GetOpenConnection())
+            {
+                var query = connection.ExecuteAsync("declare @foo table(id int not null); insert @foo values(@id);", new { id = 1 });
+                var val = query.Result;
+                val.Equals(1);
+            }
+        }
+        public void TestExecuteClosedConnAsync()
+        {
+            using (var connection = Program.GetClosedConnection())
+            {
+                var query = connection.ExecuteAsync("declare @foo table(id int not null); insert @foo values(@id);", new { id = 1 });
+                var val = query.Result;
+                val.Equals(1);
+            }
+        }
+
+        public void TestMultiMapWithSplitAsync()
+        {
+            var sql = @"select 1 as id, 'abc' as name, 2 as id, 'def' as name";
+            using (var connection = Program.GetOpenConnection())
+            {
+                var productQuery = connection.QueryAsync<Product, Category, Product>(sql, (prod, cat) =>
+                {
+                    prod.Category = cat;
+                    return prod;
+                });
+
+                var product = productQuery.Result.First();
+                // assertions
+                product.Id.IsEqualTo(1);
+                product.Name.IsEqualTo("abc");
+                product.Category.Id.IsEqualTo(2);
+                product.Category.Name.IsEqualTo("def");
+            }
+        }
+
+        public void TestMultiMapArbitraryWithSplitAsync() {
+            var sql = @"select 1 as id, 'abc' as name, 2 as id, 'def' as name";
+            using (var connection = Program.GetOpenConnection()) {
+                var productQuery = connection.QueryAsync<Product>(sql, new[] { typeof(Product), typeof(Category) }, (objects) => {
+                    var prod = (Product)objects[0];
+                    prod.Category = (Category)objects[1];
+                    return prod;
+                });
+
+                var product = productQuery.Result.First();
+                // assertions
+                product.Id.IsEqualTo(1);
+                product.Name.IsEqualTo("abc");
+                product.Category.Id.IsEqualTo(2);
+                product.Category.Name.IsEqualTo("def");
+            }
+        }
+
+        public void TestMultiMapWithSplitClosedConnAsync()
+        {
+            var sql = @"select 1 as id, 'abc' as name, 2 as id, 'def' as name";
+            using (var connection = Program.GetClosedConnection())
+            {
+                var productQuery = connection.QueryAsync<Product, Category, Product>(sql, (prod, cat) =>
+                {
+                    prod.Category = cat;
+                    return prod;
+                });
+
+                var product = productQuery.Result.First();
+                // assertions
+                product.Id.IsEqualTo(1);
+                product.Name.IsEqualTo("abc");
+                product.Category.Id.IsEqualTo(2);
+                product.Category.Name.IsEqualTo("def");
+            }
+        }
+
+        public void TestMultiAsync()
+        {
+            using (var conn = Program.GetOpenConnection())
+            {
+                using (Dapper.SqlMapper.GridReader multi = conn.QueryMultipleAsync("select 1; select 2").Result)
+                {
+                    multi.ReadAsync<int>().Result.Single().IsEqualTo(1);
+                    multi.ReadAsync<int>().Result.Single().IsEqualTo(2);
+                }
+            }
+        }
+        public void TestMultiClosedConnAsync()
+        {
+            using (var conn = Program.GetClosedConnection())
+            {
+                using (Dapper.SqlMapper.GridReader multi = conn.QueryMultipleAsync("select 1; select 2").Result)
+                {
+                    multi.ReadAsync<int>().Result.Single().IsEqualTo(1);
+                    multi.ReadAsync<int>().Result.Single().IsEqualTo(2);
+                }
+            }
+        }
+
+        public void ExecuteReaderOpenAsync()
+        {
+            using (var conn = Program.GetOpenConnection())
+            {
+                var dt = new DataTable();
+                dt.Load(conn.ExecuteReaderAsync("select 3 as [three], 4 as [four]").Result);
+                dt.Columns.Count.IsEqualTo(2);
+                dt.Columns[0].ColumnName.IsEqualTo("three");
+                dt.Columns[1].ColumnName.IsEqualTo("four");
+                dt.Rows.Count.IsEqualTo(1);
+                ((int)dt.Rows[0][0]).IsEqualTo(3);
+                ((int)dt.Rows[0][1]).IsEqualTo(4);
+            }
+        }
+        public void ExecuteReaderClosedAsync()
+        {
+            using (var conn = Program.GetClosedConnection())
+            {
+                var dt = new DataTable();
+                dt.Load(conn.ExecuteReaderAsync("select 3 as [three], 4 as [four]").Result);
+                dt.Columns.Count.IsEqualTo(2);
+                dt.Columns[0].ColumnName.IsEqualTo("three");
+                dt.Columns[1].ColumnName.IsEqualTo("four");
+                dt.Rows.Count.IsEqualTo(1);
+                ((int)dt.Rows[0][0]).IsEqualTo(3);
+                ((int)dt.Rows[0][1]).IsEqualTo(4);
+            }
+        }
+
+        public void LiteralReplacementOpen()
+        {
+            using (var conn = Program.GetOpenConnection()) LiteralReplacement(conn);
+        }
+        public void LiteralReplacementClosed()
+        {
+            using (var conn = Program.GetClosedConnection()) LiteralReplacement(conn);
+        }
+        private void LiteralReplacement(IDbConnection connection)
+        {
+            try { connection.ExecuteAsync("drop table literal1").Wait(); } catch { }
+            connection.ExecuteAsync("create table literal1 (id int not null, foo int not null)").Wait();
+            connection.ExecuteAsync("insert literal1 (id,foo) values ({=id}, @foo)", new { id = 123, foo = 456 }).Wait();
+            var rows = new[] { new { id = 1, foo = 2 }, new { id = 3, foo = 4 } };
+            connection.ExecuteAsync("insert literal1 (id,foo) values ({=id}, @foo)", rows).Wait();
+            var count = connection.QueryAsync<int>("select count(1) from literal1 where id={=foo}", new { foo = 123 }).Result.Single();
+            count.IsEqualTo(1);
+            int sum = connection.QueryAsync<int>("select sum(id) + sum(foo) from literal1").Result.Single();
+            sum.IsEqualTo(123 + 456 + 1 + 2 + 3 + 4);
+        }
+
+        public void LiteralReplacementDynamicOpen()
+        {
+            using (var conn = Program.GetOpenConnection()) LiteralReplacementDynamic(conn);
+        }
+        public void LiteralReplacementDynamicClosed()
+        {
+            using (var conn = Program.GetClosedConnection()) LiteralReplacementDynamic(conn);
+        }
+        private void LiteralReplacementDynamic(IDbConnection connection)
+        {
+            var args = new DynamicParameters();
+            args.Add("id", 123);
+            try { connection.ExecuteAsync("drop table literal2").Wait(); } catch { }
+            connection.ExecuteAsync("create table literal2 (id int not null)").Wait();
+            connection.ExecuteAsync("insert literal2 (id) values ({=id})", args).Wait();
+
+            args = new DynamicParameters();
+            args.Add("foo", 123);
+            var count = connection.QueryAsync<int>("select count(1) from literal2 where id={=foo}", args).Result.Single();
+            count.IsEqualTo(1);
+        }
+
+        public void LiteralIn()
+        {
+            using (var connection = Program.GetOpenConnection())
+            {
+                connection.ExecuteAsync("create table #literalin(id int not null);").Wait();
+                connection.ExecuteAsync("insert #literalin (id) values (@id)", new[] {
+                    new { id = 1 },
+                    new { id = 2 },
+                    new { id = 3 },
+                }).Wait();
+                var count = connection.QueryAsync<int>("select count(1) from #literalin where id in {=ids}",
+                    new { ids = new[] { 1, 3, 4 } }).Result.Single();
+                count.IsEqualTo(2);
+            }
+        }
+
+
+        public void RunSequentialVersusParallelAsync()
+        {
+
+            var ids = Enumerable.Range(1, 20000).Select(id => new { id }).ToArray();
+            using (var connection = Program.GetOpenConnection(true))
+            {
+                connection.ExecuteAsync(new CommandDefinition("select @id", ids.Take(5), flags: CommandFlags.None)).Wait();
+
+                var watch = Stopwatch.StartNew();
+                connection.ExecuteAsync(new CommandDefinition("select @id", ids, flags: CommandFlags.None)).Wait();
+                watch.Stop();
+                System.Console.WriteLine("No pipeline: {0}ms", watch.ElapsedMilliseconds);
+
+                watch = Stopwatch.StartNew();
+                connection.ExecuteAsync(new CommandDefinition("select @id", ids, flags: CommandFlags.Pipelined)).Wait();
+                watch.Stop();
+                System.Console.WriteLine("Pipeline: {0}ms", watch.ElapsedMilliseconds);
+            }
+        }
+
+        public void RunSequentialVersusParallelSync()
+        {
+
+            var ids = Enumerable.Range(1, 20000).Select(id => new { id }).ToArray();
+            using (var connection = Program.GetOpenConnection(true))
+            {
+                connection.Execute(new CommandDefinition("select @id", ids.Take(5), flags: CommandFlags.None));
+
+                var watch = Stopwatch.StartNew();
+                connection.Execute(new CommandDefinition("select @id", ids, flags: CommandFlags.None));
+                watch.Stop();
+                System.Console.WriteLine("No pipeline: {0}ms", watch.ElapsedMilliseconds);
+
+                watch = Stopwatch.StartNew();
+                connection.Execute(new CommandDefinition("select @id", ids, flags: CommandFlags.Pipelined));
+                watch.Stop();
+                System.Console.WriteLine("Pipeline: {0}ms", watch.ElapsedMilliseconds);
+            }
+        }
+        class Product
+        {
+            public int Id { get; set; }
+            public string Name { get; set; }
+            public Category Category { get; set; }
+        }
+        class Category
+        {
+            public int Id { get; set; }
+            public string Name { get; set; }
+            public string Description { get; set; }
+        }
+
+        class BasicType
+        {
+            public string Value { get; set; }
+        }
+
+
+        public void TypeBasedViaType()
+        {
+            Type type = GetSomeType();
+
+            using (var connection = Program.GetOpenConnection(true))
+            {
+                dynamic actual = connection.QueryAsync(type, "select @A as [A], @B as [B]", new { A = 123, B = "abc" }).Result.FirstOrDefault();
+                ((object)actual).GetType().IsEqualTo(type);
+                int a = actual.A;
+                string b = actual.B;
+                a.IsEqualTo(123);
+                b.IsEqualTo("abc");
+            }
+        }
+
+        static Type GetSomeType()
+        {
+            return typeof(SomeType);
+        }
+        public class SomeType
+        {
+            public int A { get; set; }
+            public string B { get; set; }
+        }
+
+        public void Issue22_ExecuteScalar()
+        {
+            using (var connection = Program.GetOpenConnection())
+            {
+                int i = connection.ExecuteScalarAsync<int>("select 123").Result;
+                i.IsEqualTo(123);
+
+                i = connection.ExecuteScalarAsync<int>("select cast(123 as bigint)").Result;
+                i.IsEqualTo(123);
+
+                long j = connection.ExecuteScalarAsync<long>("select 123").Result;
+                j.IsEqualTo(123L);
+
+                j = connection.ExecuteScalarAsync<long>("select cast(123 as bigint)").Result;
+                j.IsEqualTo(123L);
+
+                int? k = connection.ExecuteScalar<int?>("select @i", new { i = default(int?) });
+                k.IsNull();
+            }
+        }
 
-namespace DapperTests_NET45
-{
-    public class Tests
-    {
-        public void TestBasicStringUsageAsync()
-        {
-            using (var connection = Program.GetOpenConnection())
-            {
-                var query = connection.QueryAsync<string>("select 'abc' as [Value] union all select @txt", new { txt = "def" });
-                var arr = query.Result.ToArray();
-                arr.IsSequenceEqualTo(new[] { "abc", "def" });
-            }
-        }
-        public void TestBasicStringUsageAsyncNonBuffered()
-        {
-            using (var connection = Program.GetOpenConnection())
-            {
-                var query = connection.QueryAsync<string>(new CommandDefinition("select 'abc' as [Value] union all select @txt", new { txt = "def" }, flags:  CommandFlags.None));
-                var arr = query.Result.ToArray();
-                arr.IsSequenceEqualTo(new[] { "abc", "def" });
-            }
-        }
+        public void TestSupportForDynamicParametersOutputExpressions()
+        {
+            using (var connection = Program.GetOpenConnection())
+            {
+                var bob = new Person { Name = "bob", PersonId = 1, Address = new Address { PersonId = 2 } };
+
+                var p = new DynamicParameters(bob);
+                p.Output(bob, b => b.PersonId);
+                p.Output(bob, b => b.Occupation);
+                p.Output(bob, b => b.NumberOfLegs);
+                p.Output(bob, b => b.Address.Name);
+                p.Output(bob, b => b.Address.PersonId);
+
+                connection.ExecuteAsync(@"
+SET @Occupation = 'grillmaster' 
+SET @PersonId = @PersonId + 1 
+SET @NumberOfLegs = @NumberOfLegs - 1
+SET @AddressName = 'bobs burgers'
+SET @AddressPersonId = @PersonId", p).Wait();
+
+                bob.Occupation.IsEqualTo("grillmaster");
+                bob.PersonId.IsEqualTo(2);
+                bob.NumberOfLegs.IsEqualTo(1);
+                bob.Address.Name.IsEqualTo("bobs burgers");
+                bob.Address.PersonId.IsEqualTo(2);
+            }
+        }
+        public void TestSupportForDynamicParametersOutputExpressions_Scalar()
+        {
+            using (var connection = Program.GetOpenConnection())
+            {
+                var bob = new Person { Name = "bob", PersonId = 1, Address = new Address { PersonId = 2 } };
+
+                var p = new DynamicParameters(bob);
+                p.Output(bob, b => b.PersonId);
+                p.Output(bob, b => b.Occupation);
+                p.Output(bob, b => b.NumberOfLegs);
+                p.Output(bob, b => b.Address.Name);
+                p.Output(bob, b => b.Address.PersonId);
+
+                var result = (int)connection.ExecuteScalarAsync(@"
+SET @Occupation = 'grillmaster' 
+SET @PersonId = @PersonId + 1 
+SET @NumberOfLegs = @NumberOfLegs - 1
+SET @AddressName = 'bobs burgers'
+SET @AddressPersonId = @PersonId
+select 42", p).Result;
+
+                bob.Occupation.IsEqualTo("grillmaster");
+                bob.PersonId.IsEqualTo(2);
+                bob.NumberOfLegs.IsEqualTo(1);
+                bob.Address.Name.IsEqualTo("bobs burgers");
+                bob.Address.PersonId.IsEqualTo(2);
+                result.IsEqualTo(42);
+            }
+        }
+        public void TestSupportForDynamicParametersOutputExpressions_Query_Default()
+        {
+            using (var connection = Program.GetOpenConnection())
+            {
+                var bob = new Person { Name = "bob", PersonId = 1, Address = new Address { PersonId = 2 } };
+
+                var p = new DynamicParameters(bob);
+                p.Output(bob, b => b.PersonId);
+                p.Output(bob, b => b.Occupation);
+                p.Output(bob, b => b.NumberOfLegs);
+                p.Output(bob, b => b.Address.Name);
+                p.Output(bob, b => b.Address.PersonId);
+
+                var result = connection.QueryAsync<int>(@"
+SET @Occupation = 'grillmaster' 
+SET @PersonId = @PersonId + 1 
+SET @NumberOfLegs = @NumberOfLegs - 1
+SET @AddressName = 'bobs burgers'
+SET @AddressPersonId = @PersonId
+select 42", p).Result.Single();
+
+                bob.Occupation.IsEqualTo("grillmaster");
+                bob.PersonId.IsEqualTo(2);
+                bob.NumberOfLegs.IsEqualTo(1);
+                bob.Address.Name.IsEqualTo("bobs burgers");
+                bob.Address.PersonId.IsEqualTo(2);
+                result.IsEqualTo(42);
+            }
+        }
+        public void TestSupportForDynamicParametersOutputExpressions_Query_Buffered()
+        {
+            using (var connection = Program.GetOpenConnection())
+            {
+                var bob = new Person { Name = "bob", PersonId = 1, Address = new Address { PersonId = 2 } };
+
+                var p = new DynamicParameters(bob);
+                p.Output(bob, b => b.PersonId);
+                p.Output(bob, b => b.Occupation);
+                p.Output(bob, b => b.NumberOfLegs);
+                p.Output(bob, b => b.Address.Name);
+                p.Output(bob, b => b.Address.PersonId);
+
+                var result = connection.QueryAsync<int>(new CommandDefinition(@"
+SET @Occupation = 'grillmaster' 
+SET @PersonId = @PersonId + 1 
+SET @NumberOfLegs = @NumberOfLegs - 1
+SET @AddressName = 'bobs burgers'
+SET @AddressPersonId = @PersonId
+select 42", p, flags: CommandFlags.Buffered)).Result.Single();
+
+                bob.Occupation.IsEqualTo("grillmaster");
+                bob.PersonId.IsEqualTo(2);
+                bob.NumberOfLegs.IsEqualTo(1);
+                bob.Address.Name.IsEqualTo("bobs burgers");
+                bob.Address.PersonId.IsEqualTo(2);
+                result.IsEqualTo(42);
+            }
+        }
+        public void TestSupportForDynamicParametersOutputExpressions_Query_NonBuffered()
+        {
+            using (var connection = Program.GetOpenConnection())
+            {
+                var bob = new Person { Name = "bob", PersonId = 1, Address = new Address { PersonId = 2 } };
+
+                var p = new DynamicParameters(bob);
+                p.Output(bob, b => b.PersonId);
+                p.Output(bob, b => b.Occupation);
+                p.Output(bob, b => b.NumberOfLegs);
+                p.Output(bob, b => b.Address.Name);
+                p.Output(bob, b => b.Address.PersonId);
+
+                var result = connection.QueryAsync<int>(new CommandDefinition(@"
+SET @Occupation = 'grillmaster' 
+SET @PersonId = @PersonId + 1 
+SET @NumberOfLegs = @NumberOfLegs - 1
+SET @AddressName = 'bobs burgers'
+SET @AddressPersonId = @PersonId
+select 42", p, flags: CommandFlags.None)).Result.Single();
+
+                bob.Occupation.IsEqualTo("grillmaster");
+                bob.PersonId.IsEqualTo(2);
+                bob.NumberOfLegs.IsEqualTo(1);
+                bob.Address.Name.IsEqualTo("bobs burgers");
+                bob.Address.PersonId.IsEqualTo(2);
+                result.IsEqualTo(42);
+            }
+        }
+        public void TestSupportForDynamicParametersOutputExpressions_QueryMultiple()
+        {
+            using (var connection = Program.GetOpenConnection())
+            {
+                var bob = new Person { Name = "bob", PersonId = 1, Address = new Address { PersonId = 2 } };
+
+                var p = new DynamicParameters(bob);
+                p.Output(bob, b => b.PersonId);
+                p.Output(bob, b => b.Occupation);
+                p.Output(bob, b => b.NumberOfLegs);
+                p.Output(bob, b => b.Address.Name);
+                p.Output(bob, b => b.Address.PersonId);
+
+                int x, y;
+                using (var multi = connection.QueryMultipleAsync(@"
+SET @Occupation = 'grillmaster' 
+SET @PersonId = @PersonId + 1 
+SET @NumberOfLegs = @NumberOfLegs - 1
+SET @AddressName = 'bobs burgers'
+select 42
+select 17
+SET @AddressPersonId = @PersonId", p).Result)
+                {
+                    x = multi.ReadAsync<int>().Result.Single();
+                    y = multi.ReadAsync<int>().Result.Single();
+                }
+
+                bob.Occupation.IsEqualTo("grillmaster");
+                bob.PersonId.IsEqualTo(2);
+                bob.NumberOfLegs.IsEqualTo(1);
+                bob.Address.Name.IsEqualTo("bobs burgers");
+                bob.Address.PersonId.IsEqualTo(2);
+                x.IsEqualTo(42);
+                y.IsEqualTo(17);
+            }
+        }
+
+        public void TestSubsequentQueriesSuccess()
+        {
+            using (var connection = Program.GetOpenConnection())
+            {
+                var data0 = connection.QueryAsync<Foo0>("select 1 as [Id] where 1 = 0").Result.ToList();
+                data0.Count().IsEqualTo(0);
+
+                var data1 = connection.QueryAsync<Foo1>(new CommandDefinition("select 1 as [Id] where 1 = 0", flags: CommandFlags.Buffered)).Result.ToList();
+                data1.Count().IsEqualTo(0);
+
+                var data2 = connection.QueryAsync<Foo2>(new CommandDefinition("select 1 as [Id] where 1 = 0", flags: CommandFlags.None)).Result.ToList();
+                data2.Count().IsEqualTo(0);
+
+                data0 = connection.QueryAsync<Foo0>("select 1 as [Id] where 1 = 0").Result.ToList();
+                data0.Count().IsEqualTo(0);
+
+                data1 = connection.QueryAsync<Foo1>(new CommandDefinition("select 1 as [Id] where 1 = 0", flags: CommandFlags.Buffered)).Result.ToList();
+                data1.Count().IsEqualTo(0);
+
+                data2 = connection.QueryAsync<Foo2>(new CommandDefinition("select 1 as [Id] where 1 = 0", flags: CommandFlags.None)).Result.ToList();
+                data2.Count().IsEqualTo(0);
+
+            }
+        }
+        class Foo0 { public int Id { get; set; } }
+        class Foo1 { public int Id { get; set; } }
+        class Foo2 { public int Id { get; set; } }
+        class Person
+        {
+            public int PersonId { get; set; }
+            public string Name { get; set; }
+            public string Occupation { get; private set; }
+            public int NumberOfLegs = 2;
+            public Address Address { get; set; }
+        }
+        class Address
+        {
+            public int AddressId { get; set; }
+            public string Name { get; set; }
+            public int PersonId { get; set; }
+        }
+
+        class ReviewBoard
+        {
+            public int Id { get; set; }
+            public string Name { get; set; }
+            public User User1 { get; set; }
+            public User User2 { get; set; }
+            public User User3 { get; set; }
+            public User User4 { get; set; }
+            public User User5 { get; set; }
+            public User User6 { get; set; }
+            public User User7 { get; set; }
+            public User User8 { get; set; }
+            public User User9 { get; set; }
+        }
+        class User
+        {
+            public int Id { get; set; }
+            public string Name { get; set; }
+        }
+
+        public void TestMultiMapArbitraryMaps()
+        {
+            // please excuse the trite example, but it is easier to follow than a more real-world one
+            var createSql = @"
+                create table #ReviewBoards (Id int, Name varchar(20), User1Id int, User2Id int, User3Id int, User4Id int, User5Id int, User6Id int, User7Id int, User8Id int, User9Id int)
+                create table #Users (Id int, Name varchar(20))
+
+                insert #Users values(1, 'User 1')
+                insert #Users values(2, 'User 2')
+                insert #Users values(3, 'User 3')
+                insert #Users values(4, 'User 4')
+                insert #Users values(5, 'User 5')
+                insert #Users values(6, 'User 6')
+                insert #Users values(7, 'User 7')
+                insert #Users values(8, 'User 8')
+                insert #Users values(9, 'User 9')
+
+                insert #ReviewBoards values(1, 'Review Board 1', 1, 2, 3, 4, 5, 6, 7, 8, 9)
+";
+            using (var connection = Program.GetOpenConnection())
+            {
+                connection.ExecuteAsync(createSql).Wait();
+                try
+                {
+                    var sql = @"
+                    select 
+                        rb.Id, rb.Name,
+                        u1.*, u2.*, u3.*, u4.*, u5.*, u6.*, u7.*, u8.*, u9.*
+                    from #ReviewBoards rb
+                        inner join #Users u1 on u1.Id = rb.User1Id
+                        inner join #Users u2 on u2.Id = rb.User2Id
+                        inner join #Users u3 on u3.Id = rb.User3Id
+                        inner join #Users u4 on u4.Id = rb.User4Id
+                        inner join #Users u5 on u5.Id = rb.User5Id
+                        inner join #Users u6 on u6.Id = rb.User6Id
+                        inner join #Users u7 on u7.Id = rb.User7Id
+                        inner join #Users u8 on u8.Id = rb.User8Id
+                        inner join #Users u9 on u9.Id = rb.User9Id
+";
+
+                    var types = new[] { typeof(ReviewBoard), typeof(User), typeof(User), typeof(User), typeof(User), typeof(User), typeof(User), typeof(User), typeof(User), typeof(User) };
+
+                    Func<object[], ReviewBoard> mapper = (objects) =>
+                    {
+                        var board = (ReviewBoard)objects[0];
+                        board.User1 = (User)objects[1];
+                        board.User2 = (User)objects[2];
+                        board.User3 = (User)objects[3];
+                        board.User4 = (User)objects[4];
+                        board.User5 = (User)objects[5];
+                        board.User6 = (User)objects[6];
+                        board.User7 = (User)objects[7];
+                        board.User8 = (User)objects[8];
+                        board.User9 = (User)objects[9];
+                        return board;
+                    };
+
+                    var data = connection.QueryAsync<ReviewBoard>(sql, types, mapper).Result.ToList();
+
+                    var p = data.First();
+                    p.Id.IsEqualTo(1);
+                    p.Name.IsEqualTo("Review Board 1");
+                    p.User1.Id.IsEqualTo(1);
+                    p.User2.Id.IsEqualTo(2);
+                    p.User3.Id.IsEqualTo(3);
+                    p.User4.Id.IsEqualTo(4);
+                    p.User5.Id.IsEqualTo(5);
+                    p.User6.Id.IsEqualTo(6);
+                    p.User7.Id.IsEqualTo(7);
+                    p.User8.Id.IsEqualTo(8);
+                    p.User9.Id.IsEqualTo(9);
+                    p.User1.Name.IsEqualTo("User 1");
+                    p.User2.Name.IsEqualTo("User 2");
+                    p.User3.Name.IsEqualTo("User 3");
+                    p.User4.Name.IsEqualTo("User 4");
+                    p.User5.Name.IsEqualTo("User 5");
+                    p.User6.Name.IsEqualTo("User 6");
+                    p.User7.Name.IsEqualTo("User 7");
+                    p.User8.Name.IsEqualTo("User 8");
+                    p.User9.Name.IsEqualTo("User 9");
+                }
+                finally
+                {
+                    connection.Execute("drop table #Users drop table #ReviewBoards");
+
+                }
+            }
+        }
 
-        public void TestLongOperationWithCancellation()
-        {
-            using(var connection = Program.GetClosedConnection())
-            {
-                CancellationTokenSource cancel = new CancellationTokenSource(TimeSpan.FromSeconds(5));
-                var task = connection.QueryAsync<int>(new CommandDefinition("waitfor delay '00:00:10';select 1", cancellationToken: cancel.Token));
-                try
-                {
-                    if (!task.Wait(TimeSpan.FromSeconds(7)))
-                    {
-                        throw new TimeoutException(); // should have cancelled
-                    }
-                }
-                catch (AggregateException agg)
-                {
-                    (agg.InnerException is SqlException).IsTrue();
-                }
-            }
-        }
+        public void TestAtEscaping()
+        {
+            using (var connection = Program.GetOpenConnection())
+            {
+                var id = connection.QueryAsync<int>(@"
+                    declare @@Name int
+                    select @@Name = @Id+1
+                    select @@Name
+                    ", new Product { Id = 1 }).Result.Single();
+                id.IsEqualTo(2);
 
-        public void TestBasicStringUsageClosedAsync()
-        {
-            using (var connection = Program.GetClosedConnection())
-            {
-                var query = connection.QueryAsync<string>("select 'abc' as [Value] union all select @txt", new { txt = "def" });
-                var arr = query.Result.ToArray();
-                arr.IsSequenceEqualTo(new[] { "abc", "def" });
-            }
-        }
-
-        public void TestQueryDynamicAsync()
-        {
-            using (var connection = Program.GetClosedConnection())
-            {
-                var row = connection.QueryAsync("select 'abc' as [Value]").Result.Single();
-                string value = row.Value;
-                value.IsEqualTo("abc");
-            }
-        }
-
-        public void TestClassWithStringUsageAsync()
-        {
-            using (var connection = Program.GetOpenConnection())
-            {
-                var query = connection.QueryAsync<BasicType>("select 'abc' as [Value] union all select @txt", new { txt = "def" });
-                var arr = query.Result.ToArray();
-                arr.Select(x => x.Value).IsSequenceEqualTo(new[] { "abc", "def" });
-            }
-        }
-
-        public void TestExecuteAsync()
-        {
-            using (var connection = Program.GetOpenConnection())
-            {
-                var query = connection.ExecuteAsync("declare @foo table(id int not null); insert @foo values(@id);", new { id = 1 });
-                var val = query.Result;
-                val.Equals(1);
-            }
-        }
-        public void TestExecuteClosedConnAsync()
-        {
-            using (var connection = Program.GetClosedConnection())
-            {
-                var query = connection.ExecuteAsync("declare @foo table(id int not null); insert @foo values(@id);", new { id = 1 });
-                var val = query.Result;
-                val.Equals(1);
-            }
-        }
-
-        public void TestMultiMapWithSplitAsync()
-        {
-            var sql = @"select 1 as id, 'abc' as name, 2 as id, 'def' as name";
-            using (var connection = Program.GetOpenConnection())
-            {
-                var productQuery = connection.QueryAsync<Product, Category, Product>(sql, (prod, cat) =>
-                {
-                    prod.Category = cat;
-                    return prod;
-                });
-
-                var product = productQuery.Result.First();
-                // assertions
-                product.Id.IsEqualTo(1);
-                product.Name.IsEqualTo("abc");
-                product.Category.Id.IsEqualTo(2);
-                product.Category.Name.IsEqualTo("def");
-            }
-        }
-
-        public void TestMultiMapArbitraryWithSplitAsync() {
-            var sql = @"select 1 as id, 'abc' as name, 2 as id, 'def' as name";
-            using (var connection = Program.GetOpenConnection()) {
-                var productQuery = connection.QueryAsync<Product>(sql, new[] { typeof(Product), typeof(Category) }, (objects) => {
-                    var prod = (Product)objects[0];
-                    prod.Category = (Category)objects[1];
-                    return prod;
-                });
-
-                var product = productQuery.Result.First();
-                // assertions
-                product.Id.IsEqualTo(1);
-                product.Name.IsEqualTo("abc");
-                product.Category.Id.IsEqualTo(2);
-                product.Category.Name.IsEqualTo("def");
-            }
-        }
-
-        public void TestMultiMapWithSplitClosedConnAsync()
-        {
-            var sql = @"select 1 as id, 'abc' as name, 2 as id, 'def' as name";
-            using (var connection = Program.GetClosedConnection())
-            {
-                var productQuery = connection.QueryAsync<Product, Category, Product>(sql, (prod, cat) =>
-                {
-                    prod.Category = cat;
-                    return prod;
-                });
-
-                var product = productQuery.Result.First();
-                // assertions
-                product.Id.IsEqualTo(1);
-                product.Name.IsEqualTo("abc");
-                product.Category.Id.IsEqualTo(2);
-                product.Category.Name.IsEqualTo("def");
-            }
-        }
-
-        public void TestMultiAsync()
-        {
-            using (var conn = Program.GetOpenConnection())
-            {
-                using (Dapper.SqlMapper.GridReader multi = conn.QueryMultipleAsync("select 1; select 2").Result)
-                {
-                    multi.ReadAsync<int>().Result.Single().IsEqualTo(1);
-                    multi.ReadAsync<int>().Result.Single().IsEqualTo(2);
-                }
-            }
-        }
-        public void TestMultiClosedConnAsync()
-        {
-            using (var conn = Program.GetClosedConnection())
-            {
-                using (Dapper.SqlMapper.GridReader multi = conn.QueryMultipleAsync("select 1; select 2").Result)
-                {
-                    multi.ReadAsync<int>().Result.Single().IsEqualTo(1);
-                    multi.ReadAsync<int>().Result.Single().IsEqualTo(2);
-                }
-            }
-        }
-
-        public void ExecuteReaderOpenAsync()
-        {
-            using (var conn = Program.GetOpenConnection())
-            {
-                var dt = new DataTable();
-                dt.Load(conn.ExecuteReaderAsync("select 3 as [three], 4 as [four]").Result);
-                dt.Columns.Count.IsEqualTo(2);
-                dt.Columns[0].ColumnName.IsEqualTo("three");
-                dt.Columns[1].ColumnName.IsEqualTo("four");
-                dt.Rows.Count.IsEqualTo(1);
-                ((int)dt.Rows[0][0]).IsEqualTo(3);
-                ((int)dt.Rows[0][1]).IsEqualTo(4);
-            }
-        }
-        public void ExecuteReaderClosedAsync()
-        {
-            using (var conn = Program.GetClosedConnection())
-            {
-                var dt = new DataTable();
-                dt.Load(conn.ExecuteReaderAsync("select 3 as [three], 4 as [four]").Result);
-                dt.Columns.Count.IsEqualTo(2);
-                dt.Columns[0].ColumnName.IsEqualTo("three");
-                dt.Columns[1].ColumnName.IsEqualTo("four");
-                dt.Rows.Count.IsEqualTo(1);
-                ((int)dt.Rows[0][0]).IsEqualTo(3);
-                ((int)dt.Rows[0][1]).IsEqualTo(4);
-            }
-        }
-
-        public void LiteralReplacementOpen()
-        {
-            using (var conn = Program.GetOpenConnection()) LiteralReplacement(conn);
-        }
-        public void LiteralReplacementClosed()
-        {
-            using (var conn = Program.GetClosedConnection()) LiteralReplacement(conn);
-        }
-        private void LiteralReplacement(IDbConnection connection)
-        {
-            try { connection.ExecuteAsync("drop table literal1").Wait(); } catch { }
-            connection.ExecuteAsync("create table literal1 (id int not null, foo int not null)").Wait();
-            connection.ExecuteAsync("insert literal1 (id,foo) values ({=id}, @foo)", new { id = 123, foo = 456 }).Wait();
-            var rows = new[] { new { id = 1, foo = 2 }, new { id = 3, foo = 4 } };
-            connection.ExecuteAsync("insert literal1 (id,foo) values ({=id}, @foo)", rows).Wait();
-            var count = connection.QueryAsync<int>("select count(1) from literal1 where id={=foo}", new { foo = 123 }).Result.Single();
-            count.IsEqualTo(1);
-            int sum = connection.QueryAsync<int>("select sum(id) + sum(foo) from literal1").Result.Single();
-            sum.IsEqualTo(123 + 456 + 1 + 2 + 3 + 4);
-        }
-
-        public void LiteralReplacementDynamicOpen()
-        {
-            using (var conn = Program.GetOpenConnection()) LiteralReplacementDynamic(conn);
-        }
-        public void LiteralReplacementDynamicClosed()
-        {
-            using (var conn = Program.GetClosedConnection()) LiteralReplacementDynamic(conn);
-        }
-        private void LiteralReplacementDynamic(IDbConnection connection)
-        {
-            var args = new DynamicParameters();
-            args.Add("id", 123);
-            try { connection.ExecuteAsync("drop table literal2").Wait(); } catch { }
-            connection.ExecuteAsync("create table literal2 (id int not null)").Wait();
-            connection.ExecuteAsync("insert literal2 (id) values ({=id})", args).Wait();
-
-            args = new DynamicParameters();
-            args.Add("foo", 123);
-            var count = connection.QueryAsync<int>("select count(1) from literal2 where id={=foo}", args).Result.Single();
-            count.IsEqualTo(1);
-        }
-
-        public void LiteralIn()
-        {
-            using (var connection = Program.GetOpenConnection())
-            {
-                connection.ExecuteAsync("create table #literalin(id int not null);").Wait();
-                connection.ExecuteAsync("insert #literalin (id) values (@id)", new[] {
-                    new { id = 1 },
-                    new { id = 2 },
-                    new { id = 3 },
-                }).Wait();
-                var count = connection.QueryAsync<int>("select count(1) from #literalin where id in {=ids}",
-                    new { ids = new[] { 1, 3, 4 } }).Result.Single();
-                count.IsEqualTo(2);
-            }
-        }
-
-
-        public void RunSequentialVersusParallelAsync()
-        {
-
-            var ids = Enumerable.Range(1, 20000).Select(id => new { id }).ToArray();
-            using (var connection = Program.GetOpenConnection(true))
-            {
-                connection.ExecuteAsync(new CommandDefinition("select @id", ids.Take(5), flags: CommandFlags.None)).Wait();
-
-                var watch = Stopwatch.StartNew();
-                connection.ExecuteAsync(new CommandDefinition("select @id", ids, flags: CommandFlags.None)).Wait();
-                watch.Stop();
-                System.Console.WriteLine("No pipeline: {0}ms", watch.ElapsedMilliseconds);
-
-                watch = Stopwatch.StartNew();
-                connection.ExecuteAsync(new CommandDefinition("select @id", ids, flags: CommandFlags.Pipelined)).Wait();
-                watch.Stop();
-                System.Console.WriteLine("Pipeline: {0}ms", watch.ElapsedMilliseconds);
-            }
-        }
-
-        public void RunSequentialVersusParallelSync()
-        {
-
-            var ids = Enumerable.Range(1, 20000).Select(id => new { id }).ToArray();
-            using (var connection = Program.GetOpenConnection(true))
-            {
-                connection.Execute(new CommandDefinition("select @id", ids.Take(5), flags: CommandFlags.None));
-
-                var watch = Stopwatch.StartNew();
-                connection.Execute(new CommandDefinition("select @id", ids, flags: CommandFlags.None));
-                watch.Stop();
-                System.Console.WriteLine("No pipeline: {0}ms", watch.ElapsedMilliseconds);
-
-                watch = Stopwatch.StartNew();
-                connection.Execute(new CommandDefinition("select @id", ids, flags: CommandFlags.Pipelined));
-                watch.Stop();
-                System.Console.WriteLine("Pipeline: {0}ms", watch.ElapsedMilliseconds);
-            }
-        }
-        class Product
-        {
-            public int Id { get; set; }
-            public string Name { get; set; }
-            public Category Category { get; set; }
-        }
-        class Category
-        {
-            public int Id { get; set; }
-            public string Name { get; set; }
-            public string Description { get; set; }
-        }
-
-        class BasicType
-        {
-            public string Value { get; set; }
-        }
-
-
-        public void TypeBasedViaType()
-        {
-            Type type = GetSomeType();
-
-            using (var connection = Program.GetOpenConnection(true))
-            {
-                dynamic actual = connection.QueryAsync(type, "select @A as [A], @B as [B]", new { A = 123, B = "abc" }).Result.FirstOrDefault();
-                ((object)actual).GetType().IsEqualTo(type);
-                int a = actual.A;
-                string b = actual.B;
-                a.IsEqualTo(123);
-                b.IsEqualTo("abc");
-            }
-        }
-
-        static Type GetSomeType()
-        {
-            return typeof(SomeType);
-        }
-        public class SomeType
-        {
-            public int A { get; set; }
-            public string B { get; set; }
-        }
-
-        public void Issue22_ExecuteScalar()
-        {
-            using (var connection = Program.GetOpenConnection())
-            {
-                int i = connection.ExecuteScalarAsync<int>("select 123").Result;
-                i.IsEqualTo(123);
-
-                i = connection.ExecuteScalarAsync<int>("select cast(123 as bigint)").Result;
-                i.IsEqualTo(123);
-
-                long j = connection.ExecuteScalarAsync<long>("select 123").Result;
-                j.IsEqualTo(123L);
-
-                j = connection.ExecuteScalarAsync<long>("select cast(123 as bigint)").Result;
-                j.IsEqualTo(123L);
-
-                int? k = connection.ExecuteScalar<int?>("select @i", new { i = default(int?) });
-                k.IsNull();
-            }
-        }
-
-<<<<<<< HEAD
-        public void TestSupportForDynamicParametersOutputExpressions()
-        {
-            using (var connection = Program.GetOpenConnection())
-            {
-                var bob = new Person { Name = "bob", PersonId = 1, Address = new Address { PersonId = 2 } };
-
-                var p = new DynamicParameters(bob);
-                p.Output(bob, b => b.PersonId);
-                p.Output(bob, b => b.Occupation);
-                p.Output(bob, b => b.NumberOfLegs);
-                p.Output(bob, b => b.Address.Name);
-                p.Output(bob, b => b.Address.PersonId);
-
-                connection.ExecuteAsync(@"
-SET @Occupation = 'grillmaster' 
-SET @PersonId = @PersonId + 1 
-SET @NumberOfLegs = @NumberOfLegs - 1
-SET @AddressName = 'bobs burgers'
-SET @AddressPersonId = @PersonId", p).Wait();
-
-                bob.Occupation.IsEqualTo("grillmaster");
-                bob.PersonId.IsEqualTo(2);
-                bob.NumberOfLegs.IsEqualTo(1);
-                bob.Address.Name.IsEqualTo("bobs burgers");
-                bob.Address.PersonId.IsEqualTo(2);
-            }
-        }
-        public void TestSupportForDynamicParametersOutputExpressions_Scalar()
-        {
-            using (var connection = Program.GetOpenConnection())
-            {
-                var bob = new Person { Name = "bob", PersonId = 1, Address = new Address { PersonId = 2 } };
-
-                var p = new DynamicParameters(bob);
-                p.Output(bob, b => b.PersonId);
-                p.Output(bob, b => b.Occupation);
-                p.Output(bob, b => b.NumberOfLegs);
-                p.Output(bob, b => b.Address.Name);
-                p.Output(bob, b => b.Address.PersonId);
-
-                var result = (int)connection.ExecuteScalarAsync(@"
-SET @Occupation = 'grillmaster' 
-SET @PersonId = @PersonId + 1 
-SET @NumberOfLegs = @NumberOfLegs - 1
-SET @AddressName = 'bobs burgers'
-SET @AddressPersonId = @PersonId
-select 42", p).Result;
-
-                bob.Occupation.IsEqualTo("grillmaster");
-                bob.PersonId.IsEqualTo(2);
-                bob.NumberOfLegs.IsEqualTo(1);
-                bob.Address.Name.IsEqualTo("bobs burgers");
-                bob.Address.PersonId.IsEqualTo(2);
-                result.IsEqualTo(42);
-            }
-        }
-        public void TestSupportForDynamicParametersOutputExpressions_Query_Default()
-        {
-            using (var connection = Program.GetOpenConnection())
-            {
-                var bob = new Person { Name = "bob", PersonId = 1, Address = new Address { PersonId = 2 } };
-
-                var p = new DynamicParameters(bob);
-                p.Output(bob, b => b.PersonId);
-                p.Output(bob, b => b.Occupation);
-                p.Output(bob, b => b.NumberOfLegs);
-                p.Output(bob, b => b.Address.Name);
-                p.Output(bob, b => b.Address.PersonId);
-
-                var result = connection.QueryAsync<int>(@"
-SET @Occupation = 'grillmaster' 
-SET @PersonId = @PersonId + 1 
-SET @NumberOfLegs = @NumberOfLegs - 1
-SET @AddressName = 'bobs burgers'
-SET @AddressPersonId = @PersonId
-select 42", p).Result.Single();
-
-                bob.Occupation.IsEqualTo("grillmaster");
-                bob.PersonId.IsEqualTo(2);
-                bob.NumberOfLegs.IsEqualTo(1);
-                bob.Address.Name.IsEqualTo("bobs burgers");
-                bob.Address.PersonId.IsEqualTo(2);
-                result.IsEqualTo(42);
-            }
-        }
-        public void TestSupportForDynamicParametersOutputExpressions_Query_Buffered()
-        {
-            using (var connection = Program.GetOpenConnection())
-            {
-                var bob = new Person { Name = "bob", PersonId = 1, Address = new Address { PersonId = 2 } };
-
-                var p = new DynamicParameters(bob);
-                p.Output(bob, b => b.PersonId);
-                p.Output(bob, b => b.Occupation);
-                p.Output(bob, b => b.NumberOfLegs);
-                p.Output(bob, b => b.Address.Name);
-                p.Output(bob, b => b.Address.PersonId);
-
-                var result = connection.QueryAsync<int>(new CommandDefinition(@"
-SET @Occupation = 'grillmaster' 
-SET @PersonId = @PersonId + 1 
-SET @NumberOfLegs = @NumberOfLegs - 1
-SET @AddressName = 'bobs burgers'
-SET @AddressPersonId = @PersonId
-select 42", p, flags: CommandFlags.Buffered)).Result.Single();
-
-                bob.Occupation.IsEqualTo("grillmaster");
-                bob.PersonId.IsEqualTo(2);
-                bob.NumberOfLegs.IsEqualTo(1);
-                bob.Address.Name.IsEqualTo("bobs burgers");
-                bob.Address.PersonId.IsEqualTo(2);
-                result.IsEqualTo(42);
-            }
-        }
-        public void TestSupportForDynamicParametersOutputExpressions_Query_NonBuffered()
-        {
-            using (var connection = Program.GetOpenConnection())
-            {
-                var bob = new Person { Name = "bob", PersonId = 1, Address = new Address { PersonId = 2 } };
-
-                var p = new DynamicParameters(bob);
-                p.Output(bob, b => b.PersonId);
-                p.Output(bob, b => b.Occupation);
-                p.Output(bob, b => b.NumberOfLegs);
-                p.Output(bob, b => b.Address.Name);
-                p.Output(bob, b => b.Address.PersonId);
-
-                var result = connection.QueryAsync<int>(new CommandDefinition(@"
-SET @Occupation = 'grillmaster' 
-SET @PersonId = @PersonId + 1 
-SET @NumberOfLegs = @NumberOfLegs - 1
-SET @AddressName = 'bobs burgers'
-SET @AddressPersonId = @PersonId
-select 42", p, flags: CommandFlags.None)).Result.Single();
-
-                bob.Occupation.IsEqualTo("grillmaster");
-                bob.PersonId.IsEqualTo(2);
-                bob.NumberOfLegs.IsEqualTo(1);
-                bob.Address.Name.IsEqualTo("bobs burgers");
-                bob.Address.PersonId.IsEqualTo(2);
-                result.IsEqualTo(42);
-            }
-        }
-        public void TestSupportForDynamicParametersOutputExpressions_QueryMultiple()
-        {
-            using (var connection = Program.GetOpenConnection())
-            {
-                var bob = new Person { Name = "bob", PersonId = 1, Address = new Address { PersonId = 2 } };
-
-                var p = new DynamicParameters(bob);
-                p.Output(bob, b => b.PersonId);
-                p.Output(bob, b => b.Occupation);
-                p.Output(bob, b => b.NumberOfLegs);
-                p.Output(bob, b => b.Address.Name);
-                p.Output(bob, b => b.Address.PersonId);
-
-                int x, y;
-                using(var multi = connection.QueryMultipleAsync(@"
-SET @Occupation = 'grillmaster' 
-SET @PersonId = @PersonId + 1 
-SET @NumberOfLegs = @NumberOfLegs - 1
-SET @AddressName = 'bobs burgers'
-select 42
-select 17
-SET @AddressPersonId = @PersonId", p).Result)
-                {
-                    x = multi.ReadAsync<int>().Result.Single();
-                    y = multi.ReadAsync<int>().Result.Single();
-                }
-
-                bob.Occupation.IsEqualTo("grillmaster");
-                bob.PersonId.IsEqualTo(2);
-                bob.NumberOfLegs.IsEqualTo(1);
-                bob.Address.Name.IsEqualTo("bobs burgers");
-                bob.Address.PersonId.IsEqualTo(2);
-                x.IsEqualTo(42);
-                y.IsEqualTo(17);
-            }
-        }
-
-        public void TestSubsequentQueriesSuccess()
-        {
-            using (var connection = Program.GetOpenConnection())
-            {
-                var data0 = connection.QueryAsync<Foo0>("select 1 as [Id] where 1 = 0").Result.ToList();
-                data0.Count().IsEqualTo(0);
-
-                var data1 = connection.QueryAsync<Foo1>(new CommandDefinition("select 1 as [Id] where 1 = 0", flags:CommandFlags.Buffered)).Result.ToList();
-                data1.Count().IsEqualTo(0);
-
-                var data2 = connection.QueryAsync<Foo2>(new CommandDefinition("select 1 as [Id] where 1 = 0", flags: CommandFlags.None)).Result.ToList();
-                data2.Count().IsEqualTo(0);
-
-                data0 = connection.QueryAsync<Foo0>("select 1 as [Id] where 1 = 0").Result.ToList();
-                data0.Count().IsEqualTo(0);
-
-                data1 = connection.QueryAsync<Foo1>(new CommandDefinition("select 1 as [Id] where 1 = 0", flags: CommandFlags.Buffered)).Result.ToList();
-                data1.Count().IsEqualTo(0);
-
-                data2 = connection.QueryAsync<Foo2>(new CommandDefinition("select 1 as [Id] where 1 = 0", flags: CommandFlags.None)).Result.ToList();
-                data2.Count().IsEqualTo(0);
-
-            }
-        }
-        class Foo0 { public int Id { get;set; } }
-        class Foo1 { public int Id { get; set; } }
-        class Foo2 { public int Id { get; set; } }
-        class Person
-        {
-            public int PersonId { get; set; }
-            public string Name { get; set; }
-            public string Occupation { get; private set; }
-            public int NumberOfLegs = 2;
-            public Address Address { get; set; }
-        }
-        class Address
-        {
-            public int AddressId { get; set; }
-            public string Name { get; set; }
-            public int PersonId { get; set; }
-        }
-
-        class ReviewBoard
-        {
-            public int Id { get; set; }
-            public string Name { get; set; }
-            public User User1 { get; set; }
-            public User User2 { get; set; }
-            public User User3 { get; set; }
-            public User User4 { get; set; }
-            public User User5 { get; set; }
-            public User User6 { get; set; }
-            public User User7 { get; set; }
-            public User User8 { get; set; }
-            public User User9 { get; set; }
-        }
-        class User
-        {
-            public int Id { get; set; }
-            public string Name { get; set; }
-        }
-
-        public void TestMultiMapArbitraryMaps()
-        {
-            // please excuse the trite example, but it is easier to follow than a more real-world one
-            var createSql = @"
-                create table #ReviewBoards (Id int, Name varchar(20), User1Id int, User2Id int, User3Id int, User4Id int, User5Id int, User6Id int, User7Id int, User8Id int, User9Id int)
-                create table #Users (Id int, Name varchar(20))
-
-                insert #Users values(1, 'User 1')
-                insert #Users values(2, 'User 2')
-                insert #Users values(3, 'User 3')
-                insert #Users values(4, 'User 4')
-                insert #Users values(5, 'User 5')
-                insert #Users values(6, 'User 6')
-                insert #Users values(7, 'User 7')
-                insert #Users values(8, 'User 8')
-                insert #Users values(9, 'User 9')
-
-                insert #ReviewBoards values(1, 'Review Board 1', 1, 2, 3, 4, 5, 6, 7, 8, 9)
-";
-            using (var connection = Program.GetOpenConnection())
-            {
-                connection.ExecuteAsync(createSql).Wait();
-                try
-                {
-                    var sql = @"
-                    select 
-                        rb.Id, rb.Name,
-                        u1.*, u2.*, u3.*, u4.*, u5.*, u6.*, u7.*, u8.*, u9.*
-                    from #ReviewBoards rb
-                        inner join #Users u1 on u1.Id = rb.User1Id
-                        inner join #Users u2 on u2.Id = rb.User2Id
-                        inner join #Users u3 on u3.Id = rb.User3Id
-                        inner join #Users u4 on u4.Id = rb.User4Id
-                        inner join #Users u5 on u5.Id = rb.User5Id
-                        inner join #Users u6 on u6.Id = rb.User6Id
-                        inner join #Users u7 on u7.Id = rb.User7Id
-                        inner join #Users u8 on u8.Id = rb.User8Id
-                        inner join #Users u9 on u9.Id = rb.User9Id
-";
-
-                    var types = new[] { typeof(ReviewBoard), typeof(User), typeof(User), typeof(User), typeof(User), typeof(User), typeof(User), typeof(User), typeof(User), typeof(User) };
-
-                    Func<object[], ReviewBoard> mapper = (objects) =>
-                    {
-                        var board = (ReviewBoard)objects[0];
-                        board.User1 = (User)objects[1];
-                        board.User2 = (User)objects[2];
-                        board.User3 = (User)objects[3];
-                        board.User4 = (User)objects[4];
-                        board.User5 = (User)objects[5];
-                        board.User6 = (User)objects[6];
-                        board.User7 = (User)objects[7];
-                        board.User8 = (User)objects[8];
-                        board.User9 = (User)objects[9];
-                        return board;
-                    };
-
-                    var data = connection.QueryAsync<ReviewBoard>(sql, types, mapper).Result.ToList();
-
-                    var p = data.First();
-                    p.Id.IsEqualTo(1);
-                    p.Name.IsEqualTo("Review Board 1");
-                    p.User1.Id.IsEqualTo(1);
-                    p.User2.Id.IsEqualTo(2);
-                    p.User3.Id.IsEqualTo(3);
-                    p.User4.Id.IsEqualTo(4);
-                    p.User5.Id.IsEqualTo(5);
-                    p.User6.Id.IsEqualTo(6);
-                    p.User7.Id.IsEqualTo(7);
-                    p.User8.Id.IsEqualTo(8);
-                    p.User9.Id.IsEqualTo(9);
-                    p.User1.Name.IsEqualTo("User 1");
-                    p.User2.Name.IsEqualTo("User 2");
-                    p.User3.Name.IsEqualTo("User 3");
-                    p.User4.Name.IsEqualTo("User 4");
-                    p.User5.Name.IsEqualTo("User 5");
-                    p.User6.Name.IsEqualTo("User 6");
-                    p.User7.Name.IsEqualTo("User 7");
-                    p.User8.Name.IsEqualTo("User 8");
-                    p.User9.Name.IsEqualTo("User 9");
-                }
-                finally
-                {
-                    connection.Execute("drop table #Users drop table #ReviewBoards");
-                }
-=======
-        public void TestAtEscaping()
-        {
-            using (var connection = Program.GetOpenConnection())
-            {
-                var id = connection.QueryAsync<int>(@"
-                    declare @@Name int
-                    select @@Name = @Id+1
-                    select @@Name
-                    ", new Product { Id = 1 }).Result.Single();
-                id.IsEqualTo(2);
->>>>>>> 5f2ce9b4
-            }
-        }
-    }
+            }
+        }
+    }
 }