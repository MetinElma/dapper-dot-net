--- conflicted
+++ resolved
@@ -1,820 +1,817 @@
-﻿using System;
-using System.Collections.Generic;
-using System.Data.SqlClient;
-using System.Linq;
-using Dapper;
-using System.Data.SqlServerCe;
-using System.IO;
-using System.Data;
-using System.Collections;
-
-namespace SqlMapper
-{
-    static class Assert
-    {
-
-        public static void IsEqualTo<T>(this T obj, T other)
-        {
-            if (!obj.Equals(other))
-            {
-                throw new ApplicationException(string.Format("{0} should be equals to {1}", obj, other));
-            }
-        }
-
-        public static void IsSequenceEqualTo<T>(this IEnumerable<T> obj, IEnumerable<T> other)
-        {
-            if (!obj.SequenceEqual(other))
-            {
-                throw new ApplicationException(string.Format("{0} should be equals to {1}", obj, other));
-            }
-        }
-
-        public static void IsFalse(this bool b)
-        {
-            if (b)
-            {
-                throw new ApplicationException("Expected false");
-            }
-        }
-
-        public static void IsTrue(this bool b)
-        {
-            if (!b)
-            {
-                throw new ApplicationException("Expected true");
-            }
-        }
-
-        public static void IsNull(this object obj)
-        {
-            if (obj != null)
-            {
-                throw new ApplicationException("Expected null");
-            }
-        }
-
-    }
-
-    class Tests
-    {
-       
-        SqlConnection connection = Program.GetOpenConnection();
-
-        public void SelectListInt()
-        {
-            connection.Query<int>("select 1 union all select 2 union all select 3")
-              .IsSequenceEqualTo(new[] { 1, 2, 3 });
-        }
-
-        public void PassInIntArray()
-        {
-            connection.Query<int>("select * from (select 1 as Id union all select 2 union all select 3) as X where Id in @Ids", new { Ids = new int[] { 1, 2, 3 }.AsEnumerable() })
-             .IsSequenceEqualTo(new[] { 1, 2, 3 });
-        }
-
-        public void TestReadMultipleIntegersWithSplitOnAny()
-        {
-            connection.Query<int,int,int,Tuple<int,int,int>>(
-                "select 1,2,3 union all select 4,5,6", Tuple.Create, splitOn: "*")
-             .IsSequenceEqualTo(new[] {Tuple.Create(1,2,3), Tuple.Create(4,5,6)});
-        }
-
-        public void TestDoubleParam()
-        {
-            connection.Query<double>("select @d", new { d = 0.1d }).First()
-                .IsEqualTo(0.1d);
-        }
-
-        public void TestBoolParam()
-        {
-            connection.Query<bool>("select @b", new { b = false }).First()
-                .IsFalse();
-        }
-
-        public void TestStrings()
-        {
-            connection.Query<string>(@"select 'a' a union select 'b'")
-                .IsSequenceEqualTo(new[] { "a", "b" });
-        }
-
-        enum EnumParam : short
-        {
-            None, A, B
-        }
-        class EnumParamObject
-        {
-            public EnumParam A { get; set; }
-            public EnumParam? B { get; set; }
-            public EnumParam? C { get; set; }
-        }
-        public void TestEnumParams()
-        {
-            EnumParam a = EnumParam.A;
-            EnumParam? b = EnumParam.B, c = null;
-            var obj = connection.Query<EnumParamObject>("select @a as A, @b as B, @c as C",
-                new { a, b, c }).Single();
-            obj.A.IsEqualTo(EnumParam.A);
-            obj.B.IsEqualTo(EnumParam.B);
-            obj.C.IsEqualTo(null);
-        }
-
-        public class Dog
-        {
-            public int? Age { get; set; }
-            public Guid Id { get; set; }
-            public string Name { get; set; }
-            public float? Weight { get; set; }
-
-            public int IgnoredProperty { get { return 1; } }
-        }
-
-        public void TestExtraFields()
-        {
-            var guid = Guid.NewGuid();
-            var dog = connection.Query<Dog>("select '' as Extra, 1 as Age, 0.1 as Name1 , Id = @id", new { Id = guid});
-
-            dog.Count()
-               .IsEqualTo(1);
-
-            dog.First().Age
-                .IsEqualTo(1);
-
-            dog.First().Id
-                .IsEqualTo(guid);
-        }
-
-
-        public void TestStrongType()
-        {
-            var guid = Guid.NewGuid();
-            var dog = connection.Query<Dog>("select Age = @Age, Id = @Id", new { Age = (int?)null, Id = guid });
-            
-            dog.Count()
-                .IsEqualTo(1);
-
-            dog.First().Age
-                .IsNull();
-
-            dog.First().Id
-                .IsEqualTo(guid);
-        }
-
-        public void TestSimpleNull()
-        {
-            connection.Query<DateTime?>("select null").First().IsNull();
-        }
-
-        public void TestExpando()
-        {
-            var rows = connection.Query("select 1 A, 2 B union all select 3, 4").ToList();
-            
-            ((int)rows[0].A)
-                .IsEqualTo(1);
-
-            ((int)rows[0].B)
-                .IsEqualTo(2);
-
-            ((int)rows[1].A)
-                .IsEqualTo(3);
-
-            ((int)rows[1].B)
-                .IsEqualTo(4);
-        }
-
-        public void TestStringList()
-        {
-            connection.Query<string>("select * from (select 'a' as x union all select 'b' union all select 'c') as T where x in @strings", new {strings = new[] {"a","b","c"}})
-                .IsSequenceEqualTo(new[] {"a","b","c"});
-
-             connection.Query<string>("select * from (select 'a' as x union all select 'b' union all select 'c') as T where x in @strings", new { strings = new string[0] })
-	                .IsSequenceEqualTo(new string[0]);
-        }
-
-        public void TestExecuteCommand()
-        {
-            connection.Execute(@"
-    set nocount on 
-    create table #t(i int) 
-    set nocount off 
-    insert #t 
-    select @a a union all select @b 
-    set nocount on 
-    drop table #t", new {a=1, b=2 }).IsEqualTo(2);
-        }
-        public void TestExecuteCommandWithHybridParameters()
-        {
-            var p = new DynamicParameters(new { a = 1, b = 2 });
-            p.Add("@c", dbType: DbType.Int32, direction: ParameterDirection.Output);
-            connection.Execute(@"set @c = @a + @b", p);
-            p.Get<int>("@c").IsEqualTo(3);
-        }
-        public void TestExecuteMultipleCommand()
-        {
-            connection.Execute("create table #t(i int)");
-            int tally = connection.Execute(@"insert #t (i) values(@a)", new[] { new { a = 1 }, new { a = 2 }, new { a = 3 }, new { a = 4 } });
-            int sum = connection.Query<int>("select sum(i) from #t drop table #t").First();
-            tally.IsEqualTo(4);
-            sum.IsEqualTo(10);
-        }
-
-        public void TestMassiveStrings()
-        { 
-            var str = new string('X', 20000);
-            connection.Query<string>("select @a", new { a = str }).First()
-                .IsEqualTo(str);
-        }
-
-        class TestObj
-        {
-            public int _internal;
-            internal int Internal { set { _internal = value; } }
-
-            public int _priv;
-            internal int Priv { set { _priv = value; } }
-        }
-
-        public void TestSetInternal()
-        {
-            connection.Query<TestObj>("select 10 as [Internal]").First()._internal.IsEqualTo(10);
-        }
-
-        public void TestSetPrivate()
-        {
-            connection.Query<TestObj>("select 10 as [Priv]").First()._priv.IsEqualTo(10);
-        }
-
-        public void TestEnumeration()
-        {
-            var en = connection.Query<int>("select 1 as one union all select 2 as one", buffered: false);
-            var i = en.GetEnumerator();
-            i.MoveNext();
-
-            bool gotException = false;
-            try
-            {
-                var x = connection.Query<int>("select 1 as one", buffered: false).First();
-            }
-            catch (Exception)
-            {
-                gotException = true;
-            }
-
-            while (i.MoveNext())
-            { }
-
-            // should not exception, since enumertated
-            en = connection.Query<int>("select 1 as one", buffered: false);
-
-            gotException.IsTrue();
-        }
-
-        public void TestEnumerationDynamic()
-        {
-            var en = connection.Query("select 1 as one union all select 2 as one", buffered: false);
-            var i = en.GetEnumerator();
-            i.MoveNext();
-
-            bool gotException = false;
-            try
-            {
-                var x = connection.Query("select 1 as one", buffered: false).First();
-            }
-            catch (Exception)
-            {
-                gotException = true;
-            }
-
-            while (i.MoveNext())
-            { }
-
-            // should not exception, since enumertated
-            en = connection.Query("select 1 as one", buffered: false);
-
-            gotException.IsTrue();
-        }
-
-
-        class User 
-        {
-            public int Id { get; set; }
-            public string Name { get; set; }
-        }
-        class Post 
-        {
-            public int Id { get; set; }
-            public User Owner { get; set; }
-            public string Content { get; set; }
-        }
-        public void TestMultiMap()
-        {
-            var createSql = @"
-                create table #Users (Id int, Name varchar(20))
-                create table #Posts (Id int, OwnerId int, Content varchar(20))
-
-                insert #Users values(99, 'Sam')
-                insert #Users values(2, 'I am')
-
-                insert #Posts values(1, 99, 'Sams Post1')
-                insert #Posts values(2, 99, 'Sams Post2')
-                insert #Posts values(3, null, 'no ones post')
-";
-            connection.Execute(createSql);
-
-            var sql = 
-@"select * from #Posts p 
-left join #Users u on u.Id = p.OwnerId 
-Order by p.Id";
-
-            var data = connection.Query<Post, User, Post>(sql, (post, user) => { post.Owner = user; return post; }).ToList();
-            var p = data.First();
-           
-            p.Content.IsEqualTo("Sams Post1");
-            p.Id.IsEqualTo(1);
-            p.Owner.Name.IsEqualTo("Sam");
-            p.Owner.Id.IsEqualTo(99);
-
-            data[2].Owner.IsNull();
-
-            connection.Execute("drop table #Users drop table #Posts");
-        }
-
-
-        public void TestMultiMapDynamic()
-        {
-            var createSql = @"
-                create table #Users (Id int, Name varchar(20))
-                create table #Posts (Id int, OwnerId int, Content varchar(20))
-
-                insert #Users values(99, 'Sam')
-                insert #Users values(2, 'I am')
-
-                insert #Posts values(1, 99, 'Sams Post1')
-                insert #Posts values(2, 99, 'Sams Post2')
-                insert #Posts values(3, null, 'no ones post')
-";
-            connection.Execute(createSql);
-
-            var sql =
-@"select * from #Posts p 
-left join #Users u on u.Id = p.OwnerId 
-Order by p.Id";
-
-            var data = connection.Query<dynamic, dynamic, dynamic>(sql, (post, user) => { post.Owner = user; return post; }).ToList();
-            var p = data.First();
-
-            // hairy extension method support for dynamics
-            ((string)p.Content).IsEqualTo("Sams Post1");
-            ((int)p.Id).IsEqualTo(1);
-            ((string)p.Owner.Name).IsEqualTo("Sam");
-            ((int)p.Owner.Id).IsEqualTo(99);
-
-            ((object)data[2].Owner).IsNull();
-
-            connection.Execute("drop table #Users drop table #Posts");
-        }
-
-        class Product
-        {
-            public int Id { get; set; }
-            public string Name { get; set; }
-            public Category Category { get; set; }
-        }
-        class Category
-        {
-            public int Id { get; set; }
-            public string Name { get; set; }
-        }
-        public void TestMultiMapWithSplit() // http://stackoverflow.com/q/6056778/23354
-        {
-            var sql = @"select 1 as id, 'abc' as name, 2 as id, 'def' as name";
-            var product = connection.Query<Product, Category, Product>(sql, (prod, cat) =>
-            {
-                prod.Category = cat;
-                return prod;
-            }).First();
-            // assertions
-            product.Id.IsEqualTo(1);
-            product.Name.IsEqualTo("abc");
-            product.Category.Id.IsEqualTo(2);
-            product.Category.Name.IsEqualTo("def");
-        }
-        public void TestFieldsAndPrivates()
-        {
-            var data = connection.Query<TestFieldCaseAndPrivatesEntity>(
-                @"select a=1,b=2,c=3,d=4,f='5'").Single();
-
-            
-            data.a.IsEqualTo(1);
-            data.GetB().IsEqualTo(2);
-            data.c.IsEqualTo(3);
-            data.GetD().IsEqualTo(4);
-            data.e.IsEqualTo(5);
-
-
-        }
-
-        private class TestFieldCaseAndPrivatesEntity
-        {
-            public int a { get; set; }
-            private int b { get; set; }
-            public int GetB() { return b; }
-            public int c = 0;
-            private int d = 0;
-            public int GetD() { return d; }
-            public int e { get; set; }
-            private string f
-            {
-                get { return e.ToString(); }
-                set { e = int.Parse(value); }
-            }
-        }
-
-        public void TestMultiReaderBasic()
-        {
-            var sql = @"select 1 as Id union all select 2 as Id     select 'abc' as name   select 1 as Id union all select 2 as Id";
-            int i, j;
-            string s;
-            using (var multi = connection.QueryMultiple(sql))
-            {
-                i = multi.Read<int>().First();
-                s = multi.Read<string>().Single();
-                j = multi.Read<int>().Sum();
-            }
-            Assert.IsEqualTo(i, 1);
-            Assert.IsEqualTo(s, "abc");
-            Assert.IsEqualTo(j, 3);
-        }
-        public void TestMultiMappingVariations()
-        {
-            var sql = @"select 1 as Id, 'a' as Content, 2 as Id, 'b' as Content, 3 as Id, 'c' as Content, 4 as Id, 'd' as Content, 5 as Id, 'e' as Content";
-
-            var order = connection.Query<dynamic, dynamic, dynamic, dynamic>(sql, (o, owner, creator) => { o.Owner = owner; o.Creator = creator; return o; }).First();
-
-            Assert.IsEqualTo(order.Id, 1);
-            Assert.IsEqualTo(order.Content, "a");
-            Assert.IsEqualTo(order.Owner.Id, 2);
-            Assert.IsEqualTo(order.Owner.Content, "b");
-            Assert.IsEqualTo(order.Creator.Id, 3);
-            Assert.IsEqualTo(order.Creator.Content, "c");
-
-            order = connection.Query<dynamic, dynamic, dynamic, dynamic, dynamic>(sql, (o, owner, creator, address) => 
-                { 
-                  o.Owner = owner; 
-                  o.Creator = creator; 
-                  o.Owner.Address = address;
-                  return o;
-                }).First();
-
-            Assert.IsEqualTo(order.Id, 1);
-            Assert.IsEqualTo(order.Content, "a");
-            Assert.IsEqualTo(order.Owner.Id, 2);
-            Assert.IsEqualTo(order.Owner.Content, "b");
-            Assert.IsEqualTo(order.Creator.Id, 3);
-            Assert.IsEqualTo(order.Creator.Content, "c");
-            Assert.IsEqualTo(order.Owner.Address.Id, 4);
-            Assert.IsEqualTo(order.Owner.Address.Content, "d");
-
-            order = connection.Query<dynamic, dynamic, dynamic, dynamic, dynamic, dynamic>(sql, (a, b, c, d, e) => { a.B = b; a.C = c; a.C.D = d; a.E = e; return a; }).First();
-
-            Assert.IsEqualTo(order.Id, 1);
-            Assert.IsEqualTo(order.Content, "a");
-            Assert.IsEqualTo(order.B.Id, 2);
-            Assert.IsEqualTo(order.B.Content, "b");
-            Assert.IsEqualTo(order.C.Id, 3);
-            Assert.IsEqualTo(order.C.Content, "c");
-            Assert.IsEqualTo(order.C.D.Id, 4);
-            Assert.IsEqualTo(order.C.D.Content, "d");
-            Assert.IsEqualTo(order.E.Id, 5);
-            Assert.IsEqualTo(order.E.Content, "e");
-
-        }
-
-        class InheritanceTest1
-        {
-            public string Base1 { get; set; }
-            public string Base2 { get; private set; }
-        }
-
-        class InheritanceTest2 : InheritanceTest1
-        {
-            public string Derived1 { get; set; }
-            public string Derived2 { get; private set; }
-        }
-
-        public void TestInheritance()
-        {
-            // Test that inheritance works.
-            var list = connection.Query<InheritanceTest2>("select 'One' as Derived1, 'Two' as Derived2, 'Three' as Base1, 'Four' as Base2");
-            list.First().Derived1.IsEqualTo("One");
-            list.First().Derived2.IsEqualTo("Two");
-            list.First().Base1.IsEqualTo("Three");
-            list.First().Base2.IsEqualTo("Four");
-        }
-
-
-        public class PostCE
-        {
-            public int ID { get; set; }
-            public string Title { get; set; }
-            public string Body { get; set; }
-
-            public AuthorCE Author { get; set; }
-        }
-
-        public class AuthorCE
-        {
-            public int ID { get; set; }
-            public string Name { get; set; }
-        }
-
-        public void MultiRSSqlCE()
-        {
-            if (File.Exists("Test.sdf"))
-                File.Delete("Test.sdf");
-
-            var cnnStr = "Data Source = Test.sdf;";
-            var engine = new SqlCeEngine(cnnStr);
-            engine.CreateDatabase();
-            
-            using (var cnn = new SqlCeConnection(cnnStr))
-            {
-                cnn.Open();
-
-                cnn.Execute("create table Posts (ID int, Title nvarchar(50), Body nvarchar(50), AuthorID int)");
-                cnn.Execute("create table Authors (ID int, Name nvarchar(50))");
-
-                cnn.Execute("insert Posts values (1,'title','body',1)");
-                cnn.Execute("insert Posts values(2,'title2','body2',null)");
-                cnn.Execute("insert Authors values(1,'sam')");
-
-                var data = cnn.Query<PostCE, AuthorCE, PostCE>(@"select * from Posts p left join Authors a on a.ID = p.AuthorID", (post, author) => { post.Author = author; return post; }).ToList();
-                var firstPost = data.First();
-                firstPost.Title.IsEqualTo("title");
-                firstPost.Author.Name.IsEqualTo("sam");
-                data[1].Author.IsNull();
-                cnn.Close();
-            }
-        }
-
-        enum TestEnum : byte
-        { 
-           Bla = 1 
-        }
-        class TestEnumClass
-        {
-            public TestEnum? EnumEnum { get; set; }
-        }
-        class TestEnumClassNoNull
-        {
-            public TestEnum EnumEnum { get; set; }
-        }
-        public void TestEnumWeirdness()
-        {
-            connection.Query<TestEnumClass>("select null as [EnumEnum]").First().EnumEnum.IsEqualTo(null);
-            connection.Query<TestEnumClass>("select cast(1 as tinyint) as [EnumEnum]").First().EnumEnum.IsEqualTo(TestEnum.Bla);
-        }
-        void Foo()
-        {
-            string s = "Bla";
-            var obj = new TestEnumClassNoNull();
-            obj.EnumEnum = (TestEnum)Enum.Parse(typeof(TestEnum), s, true);
-        }
-        public void TestEnumStrings()
-        {
-            connection.Query<TestEnumClassNoNull>("select 'BLA' as [EnumEnum]").First().EnumEnum.IsEqualTo(TestEnum.Bla);
-            connection.Query<TestEnumClassNoNull>("select 'bla' as [EnumEnum]").First().EnumEnum.IsEqualTo(TestEnum.Bla);
-
-            connection.Query<TestEnumClass>("select 'BLA' as [EnumEnum]").First().EnumEnum.IsEqualTo(TestEnum.Bla);
-            connection.Query<TestEnumClass>("select 'bla' as [EnumEnum]").First().EnumEnum.IsEqualTo(TestEnum.Bla);
-        }
-
-        public void TestSupportForParamDictionary()
-        {
-            var p = new DynamicParameters();
-            p.Add("@name", "bob");
-            p.Add("@age", dbType: DbType.Int32, direction: ParameterDirection.Output);
-                    
-            connection.Query<string>("set @age = 11 select @name", p).First().IsEqualTo("bob");
-
-            p.Get<int>("@age").IsEqualTo(11);
-        }
-
-
-        public void TestProcSupport()
-        {
-            var p = new DynamicParameters();
-            p.Add("@a", 11);
-            p.Add("@b", dbType: DbType.Int32, direction: ParameterDirection.Output);
-            p.Add("@c", dbType: DbType.Int32, direction: ParameterDirection.ReturnValue);
-
-            connection.Execute(@"create proc #TestProc 
-	@a int,
-	@b int output
-as 
-begin
-	set @b = 999
-	select 1111
-	return @a
-end");
-            connection.Query<int>("#TestProc", p, commandType: CommandType.StoredProcedure).First().IsEqualTo(1111);
-
-            p.Get<int>("@c").IsEqualTo(11);
-            p.Get<int>("@b").IsEqualTo(999);
-
-        }
-
-        public void TestDbString()
-        {
-            var obj = connection.Query("select datalength(@a) as a, datalength(@b) as b, datalength(@c) as c, datalength(@d) as d, datalength(@e) as e, datalength(@f) as f",
-                new
-                {
-                    a = new DbString { Value = "abcde", IsFixedLength = true, Length = 10, IsAnsi = true },
-                    b = new DbString { Value = "abcde", IsFixedLength = true, Length = 10, IsAnsi = false },
-                    c = new DbString { Value = "abcde", IsFixedLength = false, Length = 10, IsAnsi = true },
-                    d = new DbString { Value = "abcde", IsFixedLength = false, Length = 10, IsAnsi = false },
-                    e = new DbString { Value = "abcde", IsAnsi = true },
-                    f = new DbString { Value = "abcde", IsAnsi = false },
-                }).First();
-            ((int)obj.a).IsEqualTo(10);
-            ((int)obj.b).IsEqualTo(20);
-            ((int)obj.c).IsEqualTo(5);
-            ((int)obj.d).IsEqualTo(10);
-            ((int)obj.e).IsEqualTo(5);
-            ((int)obj.f).IsEqualTo(10);
-        }
-
-        class Person
-        {
-            public int PersonId { get; set; }
-            public string Name { get; set; }
-        }
-
-        class Address
-        {
-            public int AddressId { get; set; }
-            public string Name { get; set; }
-            public int PersonId { get; set; }
-        }
-
-        class Extra
-        {
-            public int Id { get; set; }
-            public string Name { get; set; }
-        }
-
-        public void TestFlexibleMultiMapping()
-        {
-            var sql = 
-@"select 
-    1 as PersonId, 'bob' as Name, 
-    2 as AddressId, 'abc street' as Name, 1 as PersonId,
-    3 as Id, 'fred' as Name
-    ";
-            var personWithAddress = connection.Query<Person, Address, Extra, Tuple<Person, Address,Extra>>
-                (sql, (p,a,e) => Tuple.Create(p, a, e), splitOn: "AddressId,Id").First();
-
-            personWithAddress.Item1.PersonId.IsEqualTo(1);
-            personWithAddress.Item1.Name.IsEqualTo("bob");
-            personWithAddress.Item2.AddressId.IsEqualTo(2);
-            personWithAddress.Item2.Name.IsEqualTo("abc street");
-            personWithAddress.Item2.PersonId.IsEqualTo(1);
-            personWithAddress.Item3.Id.IsEqualTo(3);
-            personWithAddress.Item3.Name.IsEqualTo("fred");
-
-        }
-
-
-        public void TestFastExpandoSupportsIDictionary()
-        {
-            var row = connection.Query("select 1 A, 'two' B").First() as IDictionary<string, object>;
-            row["A"].IsEqualTo(1);
-            row["B"].IsEqualTo("two");
-        }
-
-
-        class PrivateDan
-        {
-            public int Shadow { get; set; }
-            private string ShadowInDB 
-            { 
-                set 
-                {
-                    Shadow = value == "one" ? 1 : 0; 
-                }
-            }
-        }
-        public void TestDapperSetsPrivates()
-        {
-            connection.Query<PrivateDan>("select 'one' ShadowInDB").First().Shadow.IsEqualTo(1);
-        }
-
-<<<<<<< HEAD
-
-        class IntDynamicParam : Dapper.SqlMapper.IDynamicParameters
-        {
-            IEnumerable<int> numbers;
-            public IntDynamicParam(IEnumerable<int> numbers)
-            {
-                this.numbers = numbers;
-            }
-
-            public void AddParameters(IDbCommand command)
-            {
-                var sqlCommand = (SqlCommand)command;
-                sqlCommand.CommandType = CommandType.StoredProcedure;
-
-                List<Microsoft.SqlServer.Server.SqlDataRecord> number_list = new List<Microsoft.SqlServer.Server.SqlDataRecord>();
-
-                // Create an SqlMetaData object that describes our table type.
-                Microsoft.SqlServer.Server.SqlMetaData[] tvp_definition = { new Microsoft.SqlServer.Server.SqlMetaData("n", SqlDbType.Int) };
-
-                foreach (int n in numbers)
-                {
-                    // Create a new record, using the metadata array above.
-                    Microsoft.SqlServer.Server.SqlDataRecord rec = new Microsoft.SqlServer.Server.SqlDataRecord(tvp_definition);
-                    rec.SetInt32(0, n);    // Set the value.
-                    number_list.Add(rec);      // Add it to the list.
-                }
-
-                // Add the table parameter.
-                var p = sqlCommand.Parameters.Add("@ints", SqlDbType.Structured);
-                p.Direction = ParameterDirection.Input;
-                p.TypeName = "int_list_type";
-                p.Value = number_list;
-                
-            }
-        }
-
-        // SQL Server specific test to demonstrate TVP 
-        public void TestTVP()
-        {
-            try
-            {
-                connection.Execute("CREATE TYPE int_list_type AS TABLE (n int NOT NULL PRIMARY KEY)");
-                connection.Execute("CREATE PROC get_ints @ints int_list_type READONLY AS select * from @ints");
-
-                var nums = connection.Query<int>("get_ints", new IntDynamicParam(new int[] { 1, 2, 3 })).ToList();
-                nums[0].IsEqualTo(1);
-                nums[1].IsEqualTo(2);
-                nums[2].IsEqualTo(3);
-                nums.Count.IsEqualTo(3);
-
-            }
-            finally
-            {
-                try
-                {
-                    connection.Execute("DROP PROC get_ints");
-                }
-                finally
-                {
-                    connection.Execute("DROP TYPE int_list_type");
-                }
-            }
-        }
-        
-=======
-        class Parent
-        {
-            public int Id { get; set; }
-            public readonly List<Child> Children = new List<Child>();
-        }
-        class Child
-        {
-            public int Id { get; set; }
-        }
-        public void ParentChildIdentityAssociations()
-        {
-            var lookup = new Dictionary<int, Parent>();
-            var parents = connection.Query<Parent, Child, Parent>(@"select 1 as [Id], 1 as [Id] union all select 1,2 union all select 2,3 union all select 1,4 union all select 3,5",
-                (parent, child) =>
-                {
-                    Parent found;
-                    if (!lookup.TryGetValue(parent.Id, out found))
-                    {
-                        lookup.Add(parent.Id, found = parent);
-                    }
-                    found.Children.Add(child);
-                    return found;
-                }).Distinct().ToDictionary(p => p.Id);
-            parents.Count().IsEqualTo(3);
-            parents[1].Children.Select(c => c.Id).SequenceEqual(new[] { 1,2,4}).IsTrue();
-            parents[2].Children.Select(c => c.Id).SequenceEqual(new[] { 3 }).IsTrue();
-            parents[3].Children.Select(c => c.Id).SequenceEqual(new[] { 5 }).IsTrue();
-        }
-
->>>>>>> fbbaeda8
-        /* TODO:
-         * 
-        public void TestMagicParam()
-        {
-            // magic params allow you to pass in single params without using an anon class
-            // this test fails for now, but I would like to support a single param by parsing the sql with regex and remapping. 
-
-            var first = connection.Query("select @a as a", 1).First();
-            Assert.IsEqualTo(first.a, 1);
-        }
-         * */
-
-    }
-}
+﻿using System;
+using System.Collections.Generic;
+using System.Data.SqlClient;
+using System.Linq;
+using Dapper;
+using System.Data.SqlServerCe;
+using System.IO;
+using System.Data;
+using System.Collections;
+
+namespace SqlMapper
+{
+    static class Assert
+    {
+
+        public static void IsEqualTo<T>(this T obj, T other)
+        {
+            if (!obj.Equals(other))
+            {
+                throw new ApplicationException(string.Format("{0} should be equals to {1}", obj, other));
+            }
+        }
+
+        public static void IsSequenceEqualTo<T>(this IEnumerable<T> obj, IEnumerable<T> other)
+        {
+            if (!obj.SequenceEqual(other))
+            {
+                throw new ApplicationException(string.Format("{0} should be equals to {1}", obj, other));
+            }
+        }
+
+        public static void IsFalse(this bool b)
+        {
+            if (b)
+            {
+                throw new ApplicationException("Expected false");
+            }
+        }
+
+        public static void IsTrue(this bool b)
+        {
+            if (!b)
+            {
+                throw new ApplicationException("Expected true");
+            }
+        }
+
+        public static void IsNull(this object obj)
+        {
+            if (obj != null)
+            {
+                throw new ApplicationException("Expected null");
+            }
+        }
+
+    }
+
+    class Tests
+    {
+       
+        SqlConnection connection = Program.GetOpenConnection();
+
+        public void SelectListInt()
+        {
+            connection.Query<int>("select 1 union all select 2 union all select 3")
+              .IsSequenceEqualTo(new[] { 1, 2, 3 });
+        }
+
+        public void PassInIntArray()
+        {
+            connection.Query<int>("select * from (select 1 as Id union all select 2 union all select 3) as X where Id in @Ids", new { Ids = new int[] { 1, 2, 3 }.AsEnumerable() })
+             .IsSequenceEqualTo(new[] { 1, 2, 3 });
+        }
+
+        public void TestReadMultipleIntegersWithSplitOnAny()
+        {
+            connection.Query<int,int,int,Tuple<int,int,int>>(
+                "select 1,2,3 union all select 4,5,6", Tuple.Create, splitOn: "*")
+             .IsSequenceEqualTo(new[] {Tuple.Create(1,2,3), Tuple.Create(4,5,6)});
+        }
+
+        public void TestDoubleParam()
+        {
+            connection.Query<double>("select @d", new { d = 0.1d }).First()
+                .IsEqualTo(0.1d);
+        }
+
+        public void TestBoolParam()
+        {
+            connection.Query<bool>("select @b", new { b = false }).First()
+                .IsFalse();
+        }
+
+        public void TestStrings()
+        {
+            connection.Query<string>(@"select 'a' a union select 'b'")
+                .IsSequenceEqualTo(new[] { "a", "b" });
+        }
+
+        enum EnumParam : short
+        {
+            None, A, B
+        }
+        class EnumParamObject
+        {
+            public EnumParam A { get; set; }
+            public EnumParam? B { get; set; }
+            public EnumParam? C { get; set; }
+        }
+        public void TestEnumParams()
+        {
+            EnumParam a = EnumParam.A;
+            EnumParam? b = EnumParam.B, c = null;
+            var obj = connection.Query<EnumParamObject>("select @a as A, @b as B, @c as C",
+                new { a, b, c }).Single();
+            obj.A.IsEqualTo(EnumParam.A);
+            obj.B.IsEqualTo(EnumParam.B);
+            obj.C.IsEqualTo(null);
+        }
+
+        public class Dog
+        {
+            public int? Age { get; set; }
+            public Guid Id { get; set; }
+            public string Name { get; set; }
+            public float? Weight { get; set; }
+
+            public int IgnoredProperty { get { return 1; } }
+        }
+
+        public void TestExtraFields()
+        {
+            var guid = Guid.NewGuid();
+            var dog = connection.Query<Dog>("select '' as Extra, 1 as Age, 0.1 as Name1 , Id = @id", new { Id = guid});
+
+            dog.Count()
+               .IsEqualTo(1);
+
+            dog.First().Age
+                .IsEqualTo(1);
+
+            dog.First().Id
+                .IsEqualTo(guid);
+        }
+
+
+        public void TestStrongType()
+        {
+            var guid = Guid.NewGuid();
+            var dog = connection.Query<Dog>("select Age = @Age, Id = @Id", new { Age = (int?)null, Id = guid });
+            
+            dog.Count()
+                .IsEqualTo(1);
+
+            dog.First().Age
+                .IsNull();
+
+            dog.First().Id
+                .IsEqualTo(guid);
+        }
+
+        public void TestSimpleNull()
+        {
+            connection.Query<DateTime?>("select null").First().IsNull();
+        }
+
+        public void TestExpando()
+        {
+            var rows = connection.Query("select 1 A, 2 B union all select 3, 4").ToList();
+            
+            ((int)rows[0].A)
+                .IsEqualTo(1);
+
+            ((int)rows[0].B)
+                .IsEqualTo(2);
+
+            ((int)rows[1].A)
+                .IsEqualTo(3);
+
+            ((int)rows[1].B)
+                .IsEqualTo(4);
+        }
+
+        public void TestStringList()
+        {
+            connection.Query<string>("select * from (select 'a' as x union all select 'b' union all select 'c') as T where x in @strings", new {strings = new[] {"a","b","c"}})
+                .IsSequenceEqualTo(new[] {"a","b","c"});
+
+             connection.Query<string>("select * from (select 'a' as x union all select 'b' union all select 'c') as T where x in @strings", new { strings = new string[0] })
+	                .IsSequenceEqualTo(new string[0]);
+        }
+
+        public void TestExecuteCommand()
+        {
+            connection.Execute(@"
+    set nocount on 
+    create table #t(i int) 
+    set nocount off 
+    insert #t 
+    select @a a union all select @b 
+    set nocount on 
+    drop table #t", new {a=1, b=2 }).IsEqualTo(2);
+        }
+        public void TestExecuteCommandWithHybridParameters()
+        {
+            var p = new DynamicParameters(new { a = 1, b = 2 });
+            p.Add("@c", dbType: DbType.Int32, direction: ParameterDirection.Output);
+            connection.Execute(@"set @c = @a + @b", p);
+            p.Get<int>("@c").IsEqualTo(3);
+        }
+        public void TestExecuteMultipleCommand()
+        {
+            connection.Execute("create table #t(i int)");
+            int tally = connection.Execute(@"insert #t (i) values(@a)", new[] { new { a = 1 }, new { a = 2 }, new { a = 3 }, new { a = 4 } });
+            int sum = connection.Query<int>("select sum(i) from #t drop table #t").First();
+            tally.IsEqualTo(4);
+            sum.IsEqualTo(10);
+        }
+
+        public void TestMassiveStrings()
+        { 
+            var str = new string('X', 20000);
+            connection.Query<string>("select @a", new { a = str }).First()
+                .IsEqualTo(str);
+        }
+
+        class TestObj
+        {
+            public int _internal;
+            internal int Internal { set { _internal = value; } }
+
+            public int _priv;
+            internal int Priv { set { _priv = value; } }
+        }
+
+        public void TestSetInternal()
+        {
+            connection.Query<TestObj>("select 10 as [Internal]").First()._internal.IsEqualTo(10);
+        }
+
+        public void TestSetPrivate()
+        {
+            connection.Query<TestObj>("select 10 as [Priv]").First()._priv.IsEqualTo(10);
+        }
+
+        public void TestEnumeration()
+        {
+            var en = connection.Query<int>("select 1 as one union all select 2 as one", buffered: false);
+            var i = en.GetEnumerator();
+            i.MoveNext();
+
+            bool gotException = false;
+            try
+            {
+                var x = connection.Query<int>("select 1 as one", buffered: false).First();
+            }
+            catch (Exception)
+            {
+                gotException = true;
+            }
+
+            while (i.MoveNext())
+            { }
+
+            // should not exception, since enumertated
+            en = connection.Query<int>("select 1 as one", buffered: false);
+
+            gotException.IsTrue();
+        }
+
+        public void TestEnumerationDynamic()
+        {
+            var en = connection.Query("select 1 as one union all select 2 as one", buffered: false);
+            var i = en.GetEnumerator();
+            i.MoveNext();
+
+            bool gotException = false;
+            try
+            {
+                var x = connection.Query("select 1 as one", buffered: false).First();
+            }
+            catch (Exception)
+            {
+                gotException = true;
+            }
+
+            while (i.MoveNext())
+            { }
+
+            // should not exception, since enumertated
+            en = connection.Query("select 1 as one", buffered: false);
+
+            gotException.IsTrue();
+        }
+
+
+        class User 
+        {
+            public int Id { get; set; }
+            public string Name { get; set; }
+        }
+        class Post 
+        {
+            public int Id { get; set; }
+            public User Owner { get; set; }
+            public string Content { get; set; }
+        }
+        public void TestMultiMap()
+        {
+            var createSql = @"
+                create table #Users (Id int, Name varchar(20))
+                create table #Posts (Id int, OwnerId int, Content varchar(20))
+
+                insert #Users values(99, 'Sam')
+                insert #Users values(2, 'I am')
+
+                insert #Posts values(1, 99, 'Sams Post1')
+                insert #Posts values(2, 99, 'Sams Post2')
+                insert #Posts values(3, null, 'no ones post')
+";
+            connection.Execute(createSql);
+
+            var sql = 
+@"select * from #Posts p 
+left join #Users u on u.Id = p.OwnerId 
+Order by p.Id";
+
+            var data = connection.Query<Post, User, Post>(sql, (post, user) => { post.Owner = user; return post; }).ToList();
+            var p = data.First();
+           
+            p.Content.IsEqualTo("Sams Post1");
+            p.Id.IsEqualTo(1);
+            p.Owner.Name.IsEqualTo("Sam");
+            p.Owner.Id.IsEqualTo(99);
+
+            data[2].Owner.IsNull();
+
+            connection.Execute("drop table #Users drop table #Posts");
+        }
+
+
+        public void TestMultiMapDynamic()
+        {
+            var createSql = @"
+                create table #Users (Id int, Name varchar(20))
+                create table #Posts (Id int, OwnerId int, Content varchar(20))
+
+                insert #Users values(99, 'Sam')
+                insert #Users values(2, 'I am')
+
+                insert #Posts values(1, 99, 'Sams Post1')
+                insert #Posts values(2, 99, 'Sams Post2')
+                insert #Posts values(3, null, 'no ones post')
+";
+            connection.Execute(createSql);
+
+            var sql =
+@"select * from #Posts p 
+left join #Users u on u.Id = p.OwnerId 
+Order by p.Id";
+
+            var data = connection.Query<dynamic, dynamic, dynamic>(sql, (post, user) => { post.Owner = user; return post; }).ToList();
+            var p = data.First();
+
+            // hairy extension method support for dynamics
+            ((string)p.Content).IsEqualTo("Sams Post1");
+            ((int)p.Id).IsEqualTo(1);
+            ((string)p.Owner.Name).IsEqualTo("Sam");
+            ((int)p.Owner.Id).IsEqualTo(99);
+
+            ((object)data[2].Owner).IsNull();
+
+            connection.Execute("drop table #Users drop table #Posts");
+        }
+
+        class Product
+        {
+            public int Id { get; set; }
+            public string Name { get; set; }
+            public Category Category { get; set; }
+        }
+        class Category
+        {
+            public int Id { get; set; }
+            public string Name { get; set; }
+        }
+        public void TestMultiMapWithSplit() // http://stackoverflow.com/q/6056778/23354
+        {
+            var sql = @"select 1 as id, 'abc' as name, 2 as id, 'def' as name";
+            var product = connection.Query<Product, Category, Product>(sql, (prod, cat) =>
+            {
+                prod.Category = cat;
+                return prod;
+            }).First();
+            // assertions
+            product.Id.IsEqualTo(1);
+            product.Name.IsEqualTo("abc");
+            product.Category.Id.IsEqualTo(2);
+            product.Category.Name.IsEqualTo("def");
+        }
+        public void TestFieldsAndPrivates()
+        {
+            var data = connection.Query<TestFieldCaseAndPrivatesEntity>(
+                @"select a=1,b=2,c=3,d=4,f='5'").Single();
+
+            
+            data.a.IsEqualTo(1);
+            data.GetB().IsEqualTo(2);
+            data.c.IsEqualTo(3);
+            data.GetD().IsEqualTo(4);
+            data.e.IsEqualTo(5);
+
+
+        }
+
+        private class TestFieldCaseAndPrivatesEntity
+        {
+            public int a { get; set; }
+            private int b { get; set; }
+            public int GetB() { return b; }
+            public int c = 0;
+            private int d = 0;
+            public int GetD() { return d; }
+            public int e { get; set; }
+            private string f
+            {
+                get { return e.ToString(); }
+                set { e = int.Parse(value); }
+            }
+        }
+
+        public void TestMultiReaderBasic()
+        {
+            var sql = @"select 1 as Id union all select 2 as Id     select 'abc' as name   select 1 as Id union all select 2 as Id";
+            int i, j;
+            string s;
+            using (var multi = connection.QueryMultiple(sql))
+            {
+                i = multi.Read<int>().First();
+                s = multi.Read<string>().Single();
+                j = multi.Read<int>().Sum();
+            }
+            Assert.IsEqualTo(i, 1);
+            Assert.IsEqualTo(s, "abc");
+            Assert.IsEqualTo(j, 3);
+        }
+        public void TestMultiMappingVariations()
+        {
+            var sql = @"select 1 as Id, 'a' as Content, 2 as Id, 'b' as Content, 3 as Id, 'c' as Content, 4 as Id, 'd' as Content, 5 as Id, 'e' as Content";
+
+            var order = connection.Query<dynamic, dynamic, dynamic, dynamic>(sql, (o, owner, creator) => { o.Owner = owner; o.Creator = creator; return o; }).First();
+
+            Assert.IsEqualTo(order.Id, 1);
+            Assert.IsEqualTo(order.Content, "a");
+            Assert.IsEqualTo(order.Owner.Id, 2);
+            Assert.IsEqualTo(order.Owner.Content, "b");
+            Assert.IsEqualTo(order.Creator.Id, 3);
+            Assert.IsEqualTo(order.Creator.Content, "c");
+
+            order = connection.Query<dynamic, dynamic, dynamic, dynamic, dynamic>(sql, (o, owner, creator, address) => 
+                { 
+                  o.Owner = owner; 
+                  o.Creator = creator; 
+                  o.Owner.Address = address;
+                  return o;
+                }).First();
+
+            Assert.IsEqualTo(order.Id, 1);
+            Assert.IsEqualTo(order.Content, "a");
+            Assert.IsEqualTo(order.Owner.Id, 2);
+            Assert.IsEqualTo(order.Owner.Content, "b");
+            Assert.IsEqualTo(order.Creator.Id, 3);
+            Assert.IsEqualTo(order.Creator.Content, "c");
+            Assert.IsEqualTo(order.Owner.Address.Id, 4);
+            Assert.IsEqualTo(order.Owner.Address.Content, "d");
+
+            order = connection.Query<dynamic, dynamic, dynamic, dynamic, dynamic, dynamic>(sql, (a, b, c, d, e) => { a.B = b; a.C = c; a.C.D = d; a.E = e; return a; }).First();
+
+            Assert.IsEqualTo(order.Id, 1);
+            Assert.IsEqualTo(order.Content, "a");
+            Assert.IsEqualTo(order.B.Id, 2);
+            Assert.IsEqualTo(order.B.Content, "b");
+            Assert.IsEqualTo(order.C.Id, 3);
+            Assert.IsEqualTo(order.C.Content, "c");
+            Assert.IsEqualTo(order.C.D.Id, 4);
+            Assert.IsEqualTo(order.C.D.Content, "d");
+            Assert.IsEqualTo(order.E.Id, 5);
+            Assert.IsEqualTo(order.E.Content, "e");
+
+        }
+
+        class InheritanceTest1
+        {
+            public string Base1 { get; set; }
+            public string Base2 { get; private set; }
+        }
+
+        class InheritanceTest2 : InheritanceTest1
+        {
+            public string Derived1 { get; set; }
+            public string Derived2 { get; private set; }
+        }
+
+        public void TestInheritance()
+        {
+            // Test that inheritance works.
+            var list = connection.Query<InheritanceTest2>("select 'One' as Derived1, 'Two' as Derived2, 'Three' as Base1, 'Four' as Base2");
+            list.First().Derived1.IsEqualTo("One");
+            list.First().Derived2.IsEqualTo("Two");
+            list.First().Base1.IsEqualTo("Three");
+            list.First().Base2.IsEqualTo("Four");
+        }
+
+
+        public class PostCE
+        {
+            public int ID { get; set; }
+            public string Title { get; set; }
+            public string Body { get; set; }
+
+            public AuthorCE Author { get; set; }
+        }
+
+        public class AuthorCE
+        {
+            public int ID { get; set; }
+            public string Name { get; set; }
+        }
+
+        public void MultiRSSqlCE()
+        {
+            if (File.Exists("Test.sdf"))
+                File.Delete("Test.sdf");
+
+            var cnnStr = "Data Source = Test.sdf;";
+            var engine = new SqlCeEngine(cnnStr);
+            engine.CreateDatabase();
+            
+            using (var cnn = new SqlCeConnection(cnnStr))
+            {
+                cnn.Open();
+
+                cnn.Execute("create table Posts (ID int, Title nvarchar(50), Body nvarchar(50), AuthorID int)");
+                cnn.Execute("create table Authors (ID int, Name nvarchar(50))");
+
+                cnn.Execute("insert Posts values (1,'title','body',1)");
+                cnn.Execute("insert Posts values(2,'title2','body2',null)");
+                cnn.Execute("insert Authors values(1,'sam')");
+
+                var data = cnn.Query<PostCE, AuthorCE, PostCE>(@"select * from Posts p left join Authors a on a.ID = p.AuthorID", (post, author) => { post.Author = author; return post; }).ToList();
+                var firstPost = data.First();
+                firstPost.Title.IsEqualTo("title");
+                firstPost.Author.Name.IsEqualTo("sam");
+                data[1].Author.IsNull();
+                cnn.Close();
+            }
+        }
+
+        enum TestEnum : byte
+        { 
+           Bla = 1 
+        }
+        class TestEnumClass
+        {
+            public TestEnum? EnumEnum { get; set; }
+        }
+        class TestEnumClassNoNull
+        {
+            public TestEnum EnumEnum { get; set; }
+        }
+        public void TestEnumWeirdness()
+        {
+            connection.Query<TestEnumClass>("select null as [EnumEnum]").First().EnumEnum.IsEqualTo(null);
+            connection.Query<TestEnumClass>("select cast(1 as tinyint) as [EnumEnum]").First().EnumEnum.IsEqualTo(TestEnum.Bla);
+        }
+        void Foo()
+        {
+            string s = "Bla";
+            var obj = new TestEnumClassNoNull();
+            obj.EnumEnum = (TestEnum)Enum.Parse(typeof(TestEnum), s, true);
+        }
+        public void TestEnumStrings()
+        {
+            connection.Query<TestEnumClassNoNull>("select 'BLA' as [EnumEnum]").First().EnumEnum.IsEqualTo(TestEnum.Bla);
+            connection.Query<TestEnumClassNoNull>("select 'bla' as [EnumEnum]").First().EnumEnum.IsEqualTo(TestEnum.Bla);
+
+            connection.Query<TestEnumClass>("select 'BLA' as [EnumEnum]").First().EnumEnum.IsEqualTo(TestEnum.Bla);
+            connection.Query<TestEnumClass>("select 'bla' as [EnumEnum]").First().EnumEnum.IsEqualTo(TestEnum.Bla);
+        }
+
+        public void TestSupportForParamDictionary()
+        {
+            var p = new DynamicParameters();
+            p.Add("@name", "bob");
+            p.Add("@age", dbType: DbType.Int32, direction: ParameterDirection.Output);
+                    
+            connection.Query<string>("set @age = 11 select @name", p).First().IsEqualTo("bob");
+
+            p.Get<int>("@age").IsEqualTo(11);
+        }
+
+
+        public void TestProcSupport()
+        {
+            var p = new DynamicParameters();
+            p.Add("@a", 11);
+            p.Add("@b", dbType: DbType.Int32, direction: ParameterDirection.Output);
+            p.Add("@c", dbType: DbType.Int32, direction: ParameterDirection.ReturnValue);
+
+            connection.Execute(@"create proc #TestProc 
+	@a int,
+	@b int output
+as 
+begin
+	set @b = 999
+	select 1111
+	return @a
+end");
+            connection.Query<int>("#TestProc", p, commandType: CommandType.StoredProcedure).First().IsEqualTo(1111);
+
+            p.Get<int>("@c").IsEqualTo(11);
+            p.Get<int>("@b").IsEqualTo(999);
+
+        }
+
+        public void TestDbString()
+        {
+            var obj = connection.Query("select datalength(@a) as a, datalength(@b) as b, datalength(@c) as c, datalength(@d) as d, datalength(@e) as e, datalength(@f) as f",
+                new
+                {
+                    a = new DbString { Value = "abcde", IsFixedLength = true, Length = 10, IsAnsi = true },
+                    b = new DbString { Value = "abcde", IsFixedLength = true, Length = 10, IsAnsi = false },
+                    c = new DbString { Value = "abcde", IsFixedLength = false, Length = 10, IsAnsi = true },
+                    d = new DbString { Value = "abcde", IsFixedLength = false, Length = 10, IsAnsi = false },
+                    e = new DbString { Value = "abcde", IsAnsi = true },
+                    f = new DbString { Value = "abcde", IsAnsi = false },
+                }).First();
+            ((int)obj.a).IsEqualTo(10);
+            ((int)obj.b).IsEqualTo(20);
+            ((int)obj.c).IsEqualTo(5);
+            ((int)obj.d).IsEqualTo(10);
+            ((int)obj.e).IsEqualTo(5);
+            ((int)obj.f).IsEqualTo(10);
+        }
+
+        class Person
+        {
+            public int PersonId { get; set; }
+            public string Name { get; set; }
+        }
+
+        class Address
+        {
+            public int AddressId { get; set; }
+            public string Name { get; set; }
+            public int PersonId { get; set; }
+        }
+
+        class Extra
+        {
+            public int Id { get; set; }
+            public string Name { get; set; }
+        }
+
+        public void TestFlexibleMultiMapping()
+        {
+            var sql = 
+@"select 
+    1 as PersonId, 'bob' as Name, 
+    2 as AddressId, 'abc street' as Name, 1 as PersonId,
+    3 as Id, 'fred' as Name
+    ";
+            var personWithAddress = connection.Query<Person, Address, Extra, Tuple<Person, Address,Extra>>
+                (sql, (p,a,e) => Tuple.Create(p, a, e), splitOn: "AddressId,Id").First();
+
+            personWithAddress.Item1.PersonId.IsEqualTo(1);
+            personWithAddress.Item1.Name.IsEqualTo("bob");
+            personWithAddress.Item2.AddressId.IsEqualTo(2);
+            personWithAddress.Item2.Name.IsEqualTo("abc street");
+            personWithAddress.Item2.PersonId.IsEqualTo(1);
+            personWithAddress.Item3.Id.IsEqualTo(3);
+            personWithAddress.Item3.Name.IsEqualTo("fred");
+
+        }
+
+
+        public void TestFastExpandoSupportsIDictionary()
+        {
+            var row = connection.Query("select 1 A, 'two' B").First() as IDictionary<string, object>;
+            row["A"].IsEqualTo(1);
+            row["B"].IsEqualTo("two");
+        }
+
+
+        class PrivateDan
+        {
+            public int Shadow { get; set; }
+            private string ShadowInDB 
+            { 
+                set 
+                {
+                    Shadow = value == "one" ? 1 : 0; 
+                }
+            }
+        }
+        public void TestDapperSetsPrivates()
+        {
+            connection.Query<PrivateDan>("select 'one' ShadowInDB").First().Shadow.IsEqualTo(1);
+        }
+
+
+        class IntDynamicParam : Dapper.SqlMapper.IDynamicParameters
+        {
+            IEnumerable<int> numbers;
+            public IntDynamicParam(IEnumerable<int> numbers)
+            {
+                this.numbers = numbers;
+            }
+
+            public void AddParameters(IDbCommand command)
+            {
+                var sqlCommand = (SqlCommand)command;
+                sqlCommand.CommandType = CommandType.StoredProcedure;
+
+                List<Microsoft.SqlServer.Server.SqlDataRecord> number_list = new List<Microsoft.SqlServer.Server.SqlDataRecord>();
+
+                // Create an SqlMetaData object that describes our table type.
+                Microsoft.SqlServer.Server.SqlMetaData[] tvp_definition = { new Microsoft.SqlServer.Server.SqlMetaData("n", SqlDbType.Int) };
+
+                foreach (int n in numbers)
+                {
+                    // Create a new record, using the metadata array above.
+                    Microsoft.SqlServer.Server.SqlDataRecord rec = new Microsoft.SqlServer.Server.SqlDataRecord(tvp_definition);
+                    rec.SetInt32(0, n);    // Set the value.
+                    number_list.Add(rec);      // Add it to the list.
+                }
+
+                // Add the table parameter.
+                var p = sqlCommand.Parameters.Add("@ints", SqlDbType.Structured);
+                p.Direction = ParameterDirection.Input;
+                p.TypeName = "int_list_type";
+                p.Value = number_list;
+                
+            }
+        }
+
+        // SQL Server specific test to demonstrate TVP 
+        public void TestTVP()
+        {
+            try
+            {
+                connection.Execute("CREATE TYPE int_list_type AS TABLE (n int NOT NULL PRIMARY KEY)");
+                connection.Execute("CREATE PROC get_ints @ints int_list_type READONLY AS select * from @ints");
+
+                var nums = connection.Query<int>("get_ints", new IntDynamicParam(new int[] { 1, 2, 3 })).ToList();
+                nums[0].IsEqualTo(1);
+                nums[1].IsEqualTo(2);
+                nums[2].IsEqualTo(3);
+                nums.Count.IsEqualTo(3);
+
+            }
+            finally
+            {
+                try
+                {
+                    connection.Execute("DROP PROC get_ints");
+                }
+                finally
+                {
+                    connection.Execute("DROP TYPE int_list_type");
+                }
+            }
+        }
+
+        class Parent
+        {
+            public int Id { get; set; }
+            public readonly List<Child> Children = new List<Child>();
+        }
+        class Child
+        {
+            public int Id { get; set; }
+        }
+        public void ParentChildIdentityAssociations()
+        {
+            var lookup = new Dictionary<int, Parent>();
+            var parents = connection.Query<Parent, Child, Parent>(@"select 1 as [Id], 1 as [Id] union all select 1,2 union all select 2,3 union all select 1,4 union all select 3,5",
+                (parent, child) =>
+                {
+                    Parent found;
+                    if (!lookup.TryGetValue(parent.Id, out found))
+                    {
+                        lookup.Add(parent.Id, found = parent);
+                    }
+                    found.Children.Add(child);
+                    return found;
+                }).Distinct().ToDictionary(p => p.Id);
+            parents.Count().IsEqualTo(3);
+            parents[1].Children.Select(c => c.Id).SequenceEqual(new[] { 1,2,4}).IsTrue();
+            parents[2].Children.Select(c => c.Id).SequenceEqual(new[] { 3 }).IsTrue();
+            parents[3].Children.Select(c => c.Id).SequenceEqual(new[] { 5 }).IsTrue();
+        }
+
+        /* TODO:
+         * 
+        public void TestMagicParam()
+        {
+            // magic params allow you to pass in single params without using an anon class
+            // this test fails for now, but I would like to support a single param by parsing the sql with regex and remapping. 
+
+            var first = connection.Query("select @a as a", 1).First();
+            Assert.IsEqualTo(first.a, 1);
+        }
+         * */
+
+    }
+}