﻿/*
 License: http://www.apache.org/licenses/LICENSE-2.0 
 Home page: http://code.google.com/p/dapper-dot-net/
*/

using System;
using System.Collections.Generic;
using System.Linq;
using System.Web;
using System.Data;
using Dapper;
using System.Collections.Concurrent;
using System.Reflection;
using System.Text;
using System.Data.Common;
using System.Diagnostics;
using System.Reflection.Emit;

namespace Dapper
{
    /// <summary>
    /// A container for a database, assumes all the tables have an Id column named Id
    /// </summary>
    /// <typeparam name="TDatabase"></typeparam>
    public abstract class Database<TDatabase> : IDisposable where TDatabase : Database<TDatabase>, new()
    {
        public class Table<T>
        { 
            internal Database<TDatabase> database;
            internal string tableName;
            internal string likelyTableName;

            public Table(Database<TDatabase> database, string likelyTableName)
            {
                this.database = database;
                this.likelyTableName = likelyTableName;
            }

            public string TableName
            {
                get
                {
                    tableName = tableName ?? database.DetermineTableName<T>(likelyTableName);
                    return tableName;
                }
            }

            /// <summary>
            /// Insert a row into the db
            /// </summary>
            /// <param name="data">Either DynamicParameters or an anonymous type or concrete type</param>
            /// <returns></returns>
            public virtual int? Insert(dynamic data)
            {
                var o = (object)data;
                List<string> paramNames = GetParamNames(o);

                string cols = string.Join(",", paramNames);
                string cols_params = string.Join(",", paramNames.Select(p => "@" + p));
                var sql = "set nocount on insert " + TableName + " (" + cols + ") values (" + cols_params + ") select cast(scope_identity() as int)";

                return database.Query<int?>(sql, o).Single();
            }

<<<<<<< HEAD
            /// <summary>
            /// Update a record in the DB
            /// </summary>
            /// <param name="id"></param>
            /// <param name="data"></param>
            /// <returns></returns>
            public int Update(int id, dynamic data)
            {
                List<string> paramNames = GetParamNames((object)data);

                var builder = new StringBuilder();
                builder.Append("update [").Append(TableName).Append("] set ");
                builder.AppendLine(string.Join(",", paramNames.Where(n => n != "Id").Select(p => p + "= @" + p)));
                builder.Append("where Id = @Id");

                DynamicParameters parameters = new DynamicParameters(data);
                parameters.Add("Id", id);

                return database.Execute(builder.ToString(), parameters);
            }

            /// <summary>
            /// Delete a record for the DB
            /// </summary>
            /// <param name="id"></param>
            /// <returns></returns>
            public bool Delete(int id)
            {
                return database.Execute("delete " + TableName + " where Id = @id", new { id }) > 0;
            }

            /// <summary>
            /// Grab a record with a particular Id from the DB 
            /// </summary>
            /// <param name="id"></param>
            /// <returns></returns>
            public T Get(int id)
            {
                return database.Query<T>("select * from " + TableName + " where Id = @id", new { id }).FirstOrDefault();
            }

            public T First()
            {
                return database.Query<T>("select top 1 * from " + TableName).FirstOrDefault();
            }

            public IEnumerable<T> All()
            {
                return database.Query<T>("select * from " + TableName);
            }

            static ConcurrentDictionary<Type, List<string>> paramNameCache = new ConcurrentDictionary<Type, List<string>>();
=======
            /// <summary>
            /// Update a record in the DB
            /// </summary>
            /// <param name="id"></param>
            /// <param name="data"></param>
            /// <returns></returns>
            public int Update(int id, dynamic data)
            {
                List<string> paramNames = GetParamNames((object)data);

                var builder = new StringBuilder();
                builder.Append("update [").Append(TableName).Append("] set ");
                builder.AppendLine(string.Join(",", paramNames.Where(n => n != "Id").Select(p => p + "= @" + p)));
                builder.Append("where Id = @Id");

                DynamicParameters parameters = new DynamicParameters(data);
                parameters.Add("Id", id);

                return database.Execute(builder.ToString(), parameters);
            }

            /// <summary>
            /// Delete a record for the DB
            /// </summary>
            /// <param name="id"></param>
            /// <returns></returns>
            public bool Delete(int id)
            {
                return database.Execute("delete " + TableName + " where Id = @id", new { id }) > 0;
            }

            /// <summary>
            /// Grab a record with a particular Id from the DB 
            /// </summary>
            /// <param name="id"></param>
            /// <returns></returns>
            public T Get(int id)
            {
                return database.Query<T>("select * from " + TableName + " where id = @id", new { id }).FirstOrDefault();
            }

            public T First()
            {
                return database.Query<T>("select top 1 * from " + TableName).FirstOrDefault();
            }

            public IEnumerable<T> All()
            {
                return database.Query<T>("select * from " + TableName);
            }

            static ConcurrentDictionary<Type, List<string>> paramNameCache = new ConcurrentDictionary<Type, List<string>>();
>>>>>>> 7919913c
            internal static List<string> GetParamNames(object o)
            {
                if (o is DynamicParameters)
                {
                    return (o as DynamicParameters).ParameterNames.ToList();
                }

                List<string> paramNames;
                if (!paramNameCache.TryGetValue(o.GetType(), out paramNames))
                {
                    paramNames = new List<string>();
                    foreach (var prop in o.GetType().GetProperties(BindingFlags.GetProperty | BindingFlags.Instance | BindingFlags.Public))
                    {
                        paramNames.Add(prop.Name);
                    }
                    paramNameCache[o.GetType()] = paramNames;
                }
                return paramNames;
            }
        }

        DbConnection connection;
        int commandTimeout;
        DbTransaction transaction;


        public static TDatabase Init(DbConnection connection, int commandTimeout)
        {
            TDatabase db = new TDatabase();
            db.InitDatabase(connection, commandTimeout);
            return db;
        }

        internal static Action<TDatabase> tableConstructor;

        internal void InitDatabase(DbConnection connection, int commandTimeout)
        {
            this.connection = connection;
            this.commandTimeout = commandTimeout;
            if (tableConstructor == null)
            {
                tableConstructor = CreateTableConstructorForTable();
            }

            tableConstructor(this as TDatabase);
        }

        internal virtual Action<TDatabase> CreateTableConstructorForTable()
        {
            return CreateTableConstructor(typeof(Table<>));
        }

        public void BeginTransaction(IsolationLevel isolation = IsolationLevel.ReadCommitted)
        {
            transaction = connection.BeginTransaction(isolation);
        }

        public void CommitTransaction()
        {
            transaction.Commit();
            transaction = null;
        }

        public void RollbackTransaction()
        {
            transaction.Rollback();
            transaction = null;
        }

        protected Action<TDatabase> CreateTableConstructor(Type tableType)
        {
            var dm = new DynamicMethod("ConstructInstances", null, new Type[] { typeof(TDatabase) }, true);
            var il = dm.GetILGenerator();

            var setters = GetType().GetProperties()
                .Where(p => p.PropertyType.IsGenericType && p.PropertyType.GetGenericTypeDefinition() == tableType)
                .Select(p => Tuple.Create(
                        p.GetSetMethod(true),
                        p.PropertyType.GetConstructor(new Type[] { typeof(TDatabase), typeof(string) }),
                        p.Name,
                        p.DeclaringType
                 ));

            foreach (var setter in setters)
            {
                il.Emit(OpCodes.Ldarg_0);
                // [db]

                il.Emit(OpCodes.Ldstr, setter.Item3);
                // [db, likelyname]

                il.Emit(OpCodes.Newobj, setter.Item2);
                // [table]

                var table = il.DeclareLocal(setter.Item2.DeclaringType);
                il.Emit(OpCodes.Stloc, table);
                // []

                il.Emit(OpCodes.Ldarg_0);
                // [db]

                il.Emit(OpCodes.Castclass, setter.Item4);
                // [db cast to container]

                il.Emit(OpCodes.Ldloc, table);
                // [db cast to container, table]

                il.Emit(OpCodes.Callvirt, setter.Item1);
                // []
            }

            il.Emit(OpCodes.Ret);
            return (Action<TDatabase>)dm.CreateDelegate(typeof(Action<TDatabase>));
        }

        static ConcurrentDictionary<Type, string> tableNameMap = new ConcurrentDictionary<Type, string>();
        private string DetermineTableName<T>(string likelyTableName)
        {
            string name;

            if (!tableNameMap.TryGetValue(typeof(T), out name))
            {
                name = likelyTableName;
                if (!TableExists(name))
                {
                    name = typeof(T).Name;
                }

                tableNameMap[typeof(T)] = name;
            }
            return name;
        }

        private bool TableExists(string name)
        {
            return connection.Query("select 1 from INFORMATION_SCHEMA.TABLES where TABLE_NAME = @name", new { name }, transaction: transaction).Count() == 1;
        }

        public int Execute(string sql, dynamic param = null)
        {
            return SqlMapper.Execute(connection, sql, param as object, transaction, commandTimeout: this.commandTimeout);
        }

        public IEnumerable<T> Query<T>(string sql, dynamic param = null, bool buffered = true)
        {
            return SqlMapper.Query<T>(connection, sql, param as object, transaction, buffered, commandTimeout);
        }

        public IEnumerable<TReturn> Query<TFirst, TSecond, TReturn>(string sql, Func<TFirst, TSecond, TReturn> map, dynamic param = null, IDbTransaction transaction = null, bool buffered = true, string splitOn = "Id", int? commandTimeout = null)
        {
            return SqlMapper.Query(connection, sql, map, param as object, transaction, buffered, splitOn);
        }

        public IEnumerable<TReturn> Query<TFirst, TSecond, TThird, TReturn>(string sql, Func<TFirst, TSecond, TThird, TReturn> map, dynamic param = null, IDbTransaction transaction = null, bool buffered = true, string splitOn = "Id", int? commandTimeout = null)
        {
            return SqlMapper.Query(connection, sql, map, param as object, transaction, buffered, splitOn);
        }

        public IEnumerable<TReturn> Query<TFirst, TSecond, TThird, TFourth, TReturn>(string sql, Func<TFirst, TSecond, TThird, TFourth, TReturn> map, dynamic param = null, IDbTransaction transaction = null, bool buffered = true, string splitOn = "Id", int? commandTimeout = null)
        {
            return SqlMapper.Query(connection, sql, map, param as object, transaction, buffered, splitOn);
        }

        public IEnumerable<TReturn> Query<TFirst, TSecond, TThird, TFourth, TFifth, TReturn>(string sql, Func<TFirst, TSecond, TThird, TFourth, TFifth, TReturn> map, dynamic param = null, IDbTransaction transaction = null, bool buffered = true, string splitOn = "Id", int? commandTimeout = null)
        {
            return SqlMapper.Query(connection, sql, map, param as object, transaction, buffered, splitOn);
        }

        public IEnumerable<dynamic> Query(string sql, dynamic param = null, bool buffered = true)
        {
            return SqlMapper.Query(connection, sql, param as object, transaction, buffered);
        }

        public Dapper.SqlMapper.GridReader QueryMultiple(string sql, dynamic param = null, IDbTransaction transaction = null, int? commandTimeout = null, CommandType? commandType = null)
        {
            return SqlMapper.QueryMultiple(connection, sql, param, transaction, commandTimeout, commandType);
        }


        public void Dispose()
        {
            if (connection.State != ConnectionState.Closed)
            {
                if (transaction != null)
                {
                    transaction.Rollback();
                }

                connection.Close();
                connection = null;
            }
        }
    }
}<|MERGE_RESOLUTION|>--- conflicted
+++ resolved
@@ -1,365 +1,311 @@
-﻿/*
- License: http://www.apache.org/licenses/LICENSE-2.0 
- Home page: http://code.google.com/p/dapper-dot-net/
-*/
-
-using System;
-using System.Collections.Generic;
-using System.Linq;
-using System.Web;
-using System.Data;
-using Dapper;
-using System.Collections.Concurrent;
-using System.Reflection;
-using System.Text;
-using System.Data.Common;
-using System.Diagnostics;
-using System.Reflection.Emit;
-
-namespace Dapper
-{
-    /// <summary>
-    /// A container for a database, assumes all the tables have an Id column named Id
-    /// </summary>
-    /// <typeparam name="TDatabase"></typeparam>
-    public abstract class Database<TDatabase> : IDisposable where TDatabase : Database<TDatabase>, new()
-    {
-        public class Table<T>
-        { 
-            internal Database<TDatabase> database;
-            internal string tableName;
-            internal string likelyTableName;
-
-            public Table(Database<TDatabase> database, string likelyTableName)
-            {
-                this.database = database;
-                this.likelyTableName = likelyTableName;
-            }
-
-            public string TableName
-            {
-                get
-                {
-                    tableName = tableName ?? database.DetermineTableName<T>(likelyTableName);
-                    return tableName;
-                }
-            }
-
-            /// <summary>
-            /// Insert a row into the db
-            /// </summary>
-            /// <param name="data">Either DynamicParameters or an anonymous type or concrete type</param>
-            /// <returns></returns>
-            public virtual int? Insert(dynamic data)
-            {
-                var o = (object)data;
-                List<string> paramNames = GetParamNames(o);
-
-                string cols = string.Join(",", paramNames);
-                string cols_params = string.Join(",", paramNames.Select(p => "@" + p));
-                var sql = "set nocount on insert " + TableName + " (" + cols + ") values (" + cols_params + ") select cast(scope_identity() as int)";
-
-                return database.Query<int?>(sql, o).Single();
-            }
-
-<<<<<<< HEAD
-            /// <summary>
-            /// Update a record in the DB
-            /// </summary>
-            /// <param name="id"></param>
-            /// <param name="data"></param>
-            /// <returns></returns>
-            public int Update(int id, dynamic data)
-            {
-                List<string> paramNames = GetParamNames((object)data);
-
-                var builder = new StringBuilder();
-                builder.Append("update [").Append(TableName).Append("] set ");
-                builder.AppendLine(string.Join(",", paramNames.Where(n => n != "Id").Select(p => p + "= @" + p)));
-                builder.Append("where Id = @Id");
-
-                DynamicParameters parameters = new DynamicParameters(data);
-                parameters.Add("Id", id);
-
-                return database.Execute(builder.ToString(), parameters);
-            }
-
-            /// <summary>
-            /// Delete a record for the DB
-            /// </summary>
-            /// <param name="id"></param>
-            /// <returns></returns>
-            public bool Delete(int id)
-            {
-                return database.Execute("delete " + TableName + " where Id = @id", new { id }) > 0;
-            }
-
-            /// <summary>
-            /// Grab a record with a particular Id from the DB 
-            /// </summary>
-            /// <param name="id"></param>
-            /// <returns></returns>
-            public T Get(int id)
-            {
-                return database.Query<T>("select * from " + TableName + " where Id = @id", new { id }).FirstOrDefault();
-            }
-
-            public T First()
-            {
-                return database.Query<T>("select top 1 * from " + TableName).FirstOrDefault();
-            }
-
-            public IEnumerable<T> All()
-            {
-                return database.Query<T>("select * from " + TableName);
-            }
-
-            static ConcurrentDictionary<Type, List<string>> paramNameCache = new ConcurrentDictionary<Type, List<string>>();
-=======
-            /// <summary>
-            /// Update a record in the DB
-            /// </summary>
-            /// <param name="id"></param>
-            /// <param name="data"></param>
-            /// <returns></returns>
-            public int Update(int id, dynamic data)
-            {
-                List<string> paramNames = GetParamNames((object)data);
-
-                var builder = new StringBuilder();
-                builder.Append("update [").Append(TableName).Append("] set ");
-                builder.AppendLine(string.Join(",", paramNames.Where(n => n != "Id").Select(p => p + "= @" + p)));
-                builder.Append("where Id = @Id");
-
-                DynamicParameters parameters = new DynamicParameters(data);
-                parameters.Add("Id", id);
-
-                return database.Execute(builder.ToString(), parameters);
-            }
-
-            /// <summary>
-            /// Delete a record for the DB
-            /// </summary>
-            /// <param name="id"></param>
-            /// <returns></returns>
-            public bool Delete(int id)
-            {
-                return database.Execute("delete " + TableName + " where Id = @id", new { id }) > 0;
-            }
-
-            /// <summary>
-            /// Grab a record with a particular Id from the DB 
-            /// </summary>
-            /// <param name="id"></param>
-            /// <returns></returns>
-            public T Get(int id)
-            {
-                return database.Query<T>("select * from " + TableName + " where id = @id", new { id }).FirstOrDefault();
-            }
-
-            public T First()
-            {
-                return database.Query<T>("select top 1 * from " + TableName).FirstOrDefault();
-            }
-
-            public IEnumerable<T> All()
-            {
-                return database.Query<T>("select * from " + TableName);
-            }
-
-            static ConcurrentDictionary<Type, List<string>> paramNameCache = new ConcurrentDictionary<Type, List<string>>();
->>>>>>> 7919913c
-            internal static List<string> GetParamNames(object o)
-            {
-                if (o is DynamicParameters)
-                {
-                    return (o as DynamicParameters).ParameterNames.ToList();
-                }
-
-                List<string> paramNames;
-                if (!paramNameCache.TryGetValue(o.GetType(), out paramNames))
-                {
-                    paramNames = new List<string>();
-                    foreach (var prop in o.GetType().GetProperties(BindingFlags.GetProperty | BindingFlags.Instance | BindingFlags.Public))
-                    {
-                        paramNames.Add(prop.Name);
-                    }
-                    paramNameCache[o.GetType()] = paramNames;
-                }
-                return paramNames;
-            }
-        }
-
-        DbConnection connection;
-        int commandTimeout;
-        DbTransaction transaction;
-
-
-        public static TDatabase Init(DbConnection connection, int commandTimeout)
-        {
-            TDatabase db = new TDatabase();
-            db.InitDatabase(connection, commandTimeout);
-            return db;
-        }
-
-        internal static Action<TDatabase> tableConstructor;
-
-        internal void InitDatabase(DbConnection connection, int commandTimeout)
-        {
-            this.connection = connection;
-            this.commandTimeout = commandTimeout;
-            if (tableConstructor == null)
-            {
-                tableConstructor = CreateTableConstructorForTable();
-            }
-
-            tableConstructor(this as TDatabase);
-        }
-
-        internal virtual Action<TDatabase> CreateTableConstructorForTable()
-        {
-            return CreateTableConstructor(typeof(Table<>));
-        }
-
-        public void BeginTransaction(IsolationLevel isolation = IsolationLevel.ReadCommitted)
-        {
-            transaction = connection.BeginTransaction(isolation);
-        }
-
-        public void CommitTransaction()
-        {
-            transaction.Commit();
-            transaction = null;
-        }
-
-        public void RollbackTransaction()
-        {
-            transaction.Rollback();
-            transaction = null;
-        }
-
-        protected Action<TDatabase> CreateTableConstructor(Type tableType)
-        {
-            var dm = new DynamicMethod("ConstructInstances", null, new Type[] { typeof(TDatabase) }, true);
-            var il = dm.GetILGenerator();
-
-            var setters = GetType().GetProperties()
-                .Where(p => p.PropertyType.IsGenericType && p.PropertyType.GetGenericTypeDefinition() == tableType)
-                .Select(p => Tuple.Create(
-                        p.GetSetMethod(true),
-                        p.PropertyType.GetConstructor(new Type[] { typeof(TDatabase), typeof(string) }),
-                        p.Name,
-                        p.DeclaringType
-                 ));
-
-            foreach (var setter in setters)
-            {
-                il.Emit(OpCodes.Ldarg_0);
-                // [db]
-
-                il.Emit(OpCodes.Ldstr, setter.Item3);
-                // [db, likelyname]
-
-                il.Emit(OpCodes.Newobj, setter.Item2);
-                // [table]
-
-                var table = il.DeclareLocal(setter.Item2.DeclaringType);
-                il.Emit(OpCodes.Stloc, table);
-                // []
-
-                il.Emit(OpCodes.Ldarg_0);
-                // [db]
-
-                il.Emit(OpCodes.Castclass, setter.Item4);
-                // [db cast to container]
-
-                il.Emit(OpCodes.Ldloc, table);
-                // [db cast to container, table]
-
-                il.Emit(OpCodes.Callvirt, setter.Item1);
-                // []
-            }
-
-            il.Emit(OpCodes.Ret);
-            return (Action<TDatabase>)dm.CreateDelegate(typeof(Action<TDatabase>));
-        }
-
-        static ConcurrentDictionary<Type, string> tableNameMap = new ConcurrentDictionary<Type, string>();
-        private string DetermineTableName<T>(string likelyTableName)
-        {
-            string name;
-
-            if (!tableNameMap.TryGetValue(typeof(T), out name))
-            {
-                name = likelyTableName;
-                if (!TableExists(name))
-                {
-                    name = typeof(T).Name;
-                }
-
-                tableNameMap[typeof(T)] = name;
-            }
-            return name;
-        }
-
-        private bool TableExists(string name)
-        {
-            return connection.Query("select 1 from INFORMATION_SCHEMA.TABLES where TABLE_NAME = @name", new { name }, transaction: transaction).Count() == 1;
-        }
-
-        public int Execute(string sql, dynamic param = null)
-        {
-            return SqlMapper.Execute(connection, sql, param as object, transaction, commandTimeout: this.commandTimeout);
-        }
-
-        public IEnumerable<T> Query<T>(string sql, dynamic param = null, bool buffered = true)
-        {
-            return SqlMapper.Query<T>(connection, sql, param as object, transaction, buffered, commandTimeout);
-        }
-
-        public IEnumerable<TReturn> Query<TFirst, TSecond, TReturn>(string sql, Func<TFirst, TSecond, TReturn> map, dynamic param = null, IDbTransaction transaction = null, bool buffered = true, string splitOn = "Id", int? commandTimeout = null)
-        {
-            return SqlMapper.Query(connection, sql, map, param as object, transaction, buffered, splitOn);
-        }
-
-        public IEnumerable<TReturn> Query<TFirst, TSecond, TThird, TReturn>(string sql, Func<TFirst, TSecond, TThird, TReturn> map, dynamic param = null, IDbTransaction transaction = null, bool buffered = true, string splitOn = "Id", int? commandTimeout = null)
-        {
-            return SqlMapper.Query(connection, sql, map, param as object, transaction, buffered, splitOn);
-        }
-
-        public IEnumerable<TReturn> Query<TFirst, TSecond, TThird, TFourth, TReturn>(string sql, Func<TFirst, TSecond, TThird, TFourth, TReturn> map, dynamic param = null, IDbTransaction transaction = null, bool buffered = true, string splitOn = "Id", int? commandTimeout = null)
-        {
-            return SqlMapper.Query(connection, sql, map, param as object, transaction, buffered, splitOn);
-        }
-
-        public IEnumerable<TReturn> Query<TFirst, TSecond, TThird, TFourth, TFifth, TReturn>(string sql, Func<TFirst, TSecond, TThird, TFourth, TFifth, TReturn> map, dynamic param = null, IDbTransaction transaction = null, bool buffered = true, string splitOn = "Id", int? commandTimeout = null)
-        {
-            return SqlMapper.Query(connection, sql, map, param as object, transaction, buffered, splitOn);
-        }
-
-        public IEnumerable<dynamic> Query(string sql, dynamic param = null, bool buffered = true)
-        {
-            return SqlMapper.Query(connection, sql, param as object, transaction, buffered);
-        }
-
-        public Dapper.SqlMapper.GridReader QueryMultiple(string sql, dynamic param = null, IDbTransaction transaction = null, int? commandTimeout = null, CommandType? commandType = null)
-        {
-            return SqlMapper.QueryMultiple(connection, sql, param, transaction, commandTimeout, commandType);
-        }
-
-
-        public void Dispose()
-        {
-            if (connection.State != ConnectionState.Closed)
-            {
-                if (transaction != null)
-                {
-                    transaction.Rollback();
-                }
-
-                connection.Close();
-                connection = null;
-            }
-        }
-    }
+﻿/*
+ License: http://www.apache.org/licenses/LICENSE-2.0 
+ Home page: http://code.google.com/p/dapper-dot-net/
+*/
+
+using System;
+using System.Collections.Generic;
+using System.Linq;
+using System.Web;
+using System.Data;
+using Dapper;
+using System.Collections.Concurrent;
+using System.Reflection;
+using System.Text;
+using System.Data.Common;
+using System.Diagnostics;
+using System.Reflection.Emit;
+
+namespace Dapper
+{
+    /// <summary>
+    /// A container for a database, assumes all the tables have an Id column named Id
+    /// </summary>
+    /// <typeparam name="TDatabase"></typeparam>
+    public abstract class Database<TDatabase> : IDisposable where TDatabase : Database<TDatabase>, new()
+    {
+        public class Table<T>
+        {
+            internal Database<TDatabase> database;
+            internal string tableName;
+            internal string likelyTableName;
+
+            public Table(Database<TDatabase> database, string likelyTableName)
+            {
+                this.database = database;
+                this.likelyTableName = likelyTableName;
+            }
+
+            public string TableName
+            {
+                get
+                {
+                    tableName = tableName ?? database.DetermineTableName<T>(likelyTableName);
+                    return tableName;
+                }
+            }
+
+            /// <summary>
+            /// Insert a row into the db
+            /// </summary>
+            /// <param name="data">Either DynamicParameters or an anonymous type or concrete type</param>
+            /// <returns></returns>
+            public virtual int? Insert(dynamic data)
+            {
+                var o = (object)data;
+                List<string> paramNames = GetParamNames(o);
+
+                string cols = string.Join(",", paramNames);
+                string cols_params = string.Join(",", paramNames.Select(p => "@" + p));
+                var sql = "set nocount on insert " + TableName + " (" + cols + ") values (" + cols_params + ") select cast(scope_identity() as int)";
+
+                return database.Query<int?>(sql, o).Single();
+            }
+
+            /// <summary>
+            /// Update a record in the DB
+            /// </summary>
+            /// <param name="id"></param>
+            /// <param name="data"></param>
+            /// <returns></returns>
+            public int Update(int id, dynamic data)
+            {
+                List<string> paramNames = GetParamNames((object)data);
+
+                var builder = new StringBuilder();
+                builder.Append("update [").Append(TableName).Append("] set ");
+                builder.AppendLine(string.Join(",", paramNames.Where(n => n != "Id").Select(p => p + "= @" + p)));
+                builder.Append("where Id = @Id");
+
+                DynamicParameters parameters = new DynamicParameters(data);
+                parameters.Add("Id", id);
+
+                return database.Execute(builder.ToString(), parameters);
+            }
+
+            /// <summary>
+            /// Delete a record for the DB
+            /// </summary>
+            /// <param name="id"></param>
+            /// <returns></returns>
+            public bool Delete(int id)
+            {
+                return database.Execute("delete " + TableName + " where Id = @id", new { id }) > 0;
+            }
+
+            /// <summary>
+            /// Grab a record with a particular Id from the DB 
+            /// </summary>
+            /// <param name="id"></param>
+            /// <returns></returns>
+            public T Get(int id)
+            {
+                return database.Query<T>("select * from " + TableName + " where Id = @id", new { id }).FirstOrDefault();
+            }
+
+            public T First()
+            {
+                return database.Query<T>("select top 1 * from " + TableName).FirstOrDefault();
+            }
+
+            public IEnumerable<T> All()
+            {
+                return database.Query<T>("select * from " + TableName);
+            }
+
+            static ConcurrentDictionary<Type, List<string>> paramNameCache = new ConcurrentDictionary<Type, List<string>>();
+
+            internal static List<string> GetParamNames(object o)
+            {
+                if (o is DynamicParameters)
+                {
+                    return (o as DynamicParameters).ParameterNames.ToList();
+                }
+
+                List<string> paramNames;
+                if (!paramNameCache.TryGetValue(o.GetType(), out paramNames))
+                {
+                    paramNames = new List<string>();
+                    foreach (var prop in o.GetType().GetProperties(BindingFlags.GetProperty | BindingFlags.Instance | BindingFlags.Public))
+                    {
+                        paramNames.Add(prop.Name);
+                    }
+                    paramNameCache[o.GetType()] = paramNames;
+                }
+                return paramNames;
+            }
+        }
+
+        DbConnection connection;
+        int commandTimeout;
+        DbTransaction transaction;
+
+
+        public static TDatabase Init(DbConnection connection, int commandTimeout)
+        {
+            TDatabase db = new TDatabase();
+            db.InitDatabase(connection, commandTimeout);
+            return db;
+        }
+
+        internal static Action<TDatabase> tableConstructor;
+
+        internal void InitDatabase(DbConnection connection, int commandTimeout)
+        {
+            this.connection = connection;
+            this.commandTimeout = commandTimeout;
+            if (tableConstructor == null)
+            {
+                tableConstructor = CreateTableConstructorForTable();
+            }
+
+            tableConstructor(this as TDatabase);
+        }
+
+        internal virtual Action<TDatabase> CreateTableConstructorForTable()
+        {
+            return CreateTableConstructor(typeof(Table<>));
+        }
+
+        public void BeginTransaction(IsolationLevel isolation = IsolationLevel.ReadCommitted)
+        {
+            transaction = connection.BeginTransaction(isolation);
+        }
+
+        public void CommitTransaction()
+        {
+            transaction.Commit();
+            transaction = null;
+        }
+
+        public void RollbackTransaction()
+        {
+            transaction.Rollback();
+            transaction = null;
+        }
+
+        protected Action<TDatabase> CreateTableConstructor(Type tableType)
+        {
+            var dm = new DynamicMethod("ConstructInstances", null, new Type[] { typeof(TDatabase) }, true);
+            var il = dm.GetILGenerator();
+
+            var setters = GetType().GetProperties()
+                .Where(p => p.PropertyType.IsGenericType && p.PropertyType.GetGenericTypeDefinition() == tableType)
+                .Select(p => Tuple.Create(
+                        p.GetSetMethod(true),
+                        p.PropertyType.GetConstructor(new Type[] { typeof(TDatabase), typeof(string) }),
+                        p.Name,
+                        p.DeclaringType
+                 ));
+
+            foreach (var setter in setters)
+            {
+                il.Emit(OpCodes.Ldarg_0);
+                // [db]
+
+                il.Emit(OpCodes.Ldstr, setter.Item3);
+                // [db, likelyname]
+
+                il.Emit(OpCodes.Newobj, setter.Item2);
+                // [table]
+
+                var table = il.DeclareLocal(setter.Item2.DeclaringType);
+                il.Emit(OpCodes.Stloc, table);
+                // []
+
+                il.Emit(OpCodes.Ldarg_0);
+                // [db]
+
+                il.Emit(OpCodes.Castclass, setter.Item4);
+                // [db cast to container]
+
+                il.Emit(OpCodes.Ldloc, table);
+                // [db cast to container, table]
+
+                il.Emit(OpCodes.Callvirt, setter.Item1);
+                // []
+            }
+
+            il.Emit(OpCodes.Ret);
+            return (Action<TDatabase>)dm.CreateDelegate(typeof(Action<TDatabase>));
+        }
+
+        static ConcurrentDictionary<Type, string> tableNameMap = new ConcurrentDictionary<Type, string>();
+        private string DetermineTableName<T>(string likelyTableName)
+        {
+            string name;
+
+            if (!tableNameMap.TryGetValue(typeof(T), out name))
+            {
+                name = likelyTableName;
+                if (!TableExists(name))
+                {
+                    name = typeof(T).Name;
+                }
+
+                tableNameMap[typeof(T)] = name;
+            }
+            return name;
+        }
+
+        private bool TableExists(string name)
+        {
+            return connection.Query("select 1 from INFORMATION_SCHEMA.TABLES where TABLE_NAME = @name", new { name }, transaction: transaction).Count() == 1;
+        }
+
+        public int Execute(string sql, dynamic param = null)
+        {
+            return SqlMapper.Execute(connection, sql, param as object, transaction, commandTimeout: this.commandTimeout);
+        }
+
+        public IEnumerable<T> Query<T>(string sql, dynamic param = null, bool buffered = true)
+        {
+            return SqlMapper.Query<T>(connection, sql, param as object, transaction, buffered, commandTimeout);
+        }
+
+        public IEnumerable<TReturn> Query<TFirst, TSecond, TReturn>(string sql, Func<TFirst, TSecond, TReturn> map, dynamic param = null, IDbTransaction transaction = null, bool buffered = true, string splitOn = "Id", int? commandTimeout = null)
+        {
+            return SqlMapper.Query(connection, sql, map, param as object, transaction, buffered, splitOn);
+        }
+
+        public IEnumerable<TReturn> Query<TFirst, TSecond, TThird, TReturn>(string sql, Func<TFirst, TSecond, TThird, TReturn> map, dynamic param = null, IDbTransaction transaction = null, bool buffered = true, string splitOn = "Id", int? commandTimeout = null)
+        {
+            return SqlMapper.Query(connection, sql, map, param as object, transaction, buffered, splitOn);
+        }
+
+        public IEnumerable<TReturn> Query<TFirst, TSecond, TThird, TFourth, TReturn>(string sql, Func<TFirst, TSecond, TThird, TFourth, TReturn> map, dynamic param = null, IDbTransaction transaction = null, bool buffered = true, string splitOn = "Id", int? commandTimeout = null)
+        {
+            return SqlMapper.Query(connection, sql, map, param as object, transaction, buffered, splitOn);
+        }
+
+        public IEnumerable<TReturn> Query<TFirst, TSecond, TThird, TFourth, TFifth, TReturn>(string sql, Func<TFirst, TSecond, TThird, TFourth, TFifth, TReturn> map, dynamic param = null, IDbTransaction transaction = null, bool buffered = true, string splitOn = "Id", int? commandTimeout = null)
+        {
+            return SqlMapper.Query(connection, sql, map, param as object, transaction, buffered, splitOn);
+        }
+
+        public IEnumerable<dynamic> Query(string sql, dynamic param = null, bool buffered = true)
+        {
+            return SqlMapper.Query(connection, sql, param as object, transaction, buffered);
+        }
+
+        public Dapper.SqlMapper.GridReader QueryMultiple(string sql, dynamic param = null, IDbTransaction transaction = null, int? commandTimeout = null, CommandType? commandType = null)
+        {
+            return SqlMapper.QueryMultiple(connection, sql, param, transaction, commandTimeout, commandType);
+        }
+
+
+        public void Dispose()
+        {
+            if (connection.State != ConnectionState.Closed)
+            {
+                if (transaction != null)
+                {
+                    transaction.Rollback();
+                }
+
+                connection.Close();
+                connection = null;
+            }
+        }
+    }
 }