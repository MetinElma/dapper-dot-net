--- conflicted
+++ resolved
@@ -1,494 +1,491 @@
-﻿#define POSTGRESQL
-
-using System;
-using System.Collections.Generic;
-using System.Data;
-using System.Diagnostics;
-using System.Linq;
-using System.Reflection;
-using System.Text;
-using System.Collections.Concurrent;
-using System.Reflection.Emit;
-using System.Threading;
-using System.Runtime.CompilerServices;
-
-namespace Dapper.Contrib.Extensions
-{
-
-    public static class SqlMapperExtensions
-    {
-        public interface IProxy
-        {
-            bool IsDirty { get; set; }
-        }
-
-        private static readonly ConcurrentDictionary<RuntimeTypeHandle, IEnumerable<PropertyInfo>> KeyProperties = new ConcurrentDictionary<RuntimeTypeHandle, IEnumerable<PropertyInfo>>();
-        private static readonly ConcurrentDictionary<RuntimeTypeHandle, IEnumerable<PropertyInfo>> TypeProperties = new ConcurrentDictionary<RuntimeTypeHandle, IEnumerable<PropertyInfo>>();
-        private static readonly ConcurrentDictionary<RuntimeTypeHandle, string> GetQueries = new ConcurrentDictionary<RuntimeTypeHandle, string>();
-        private static readonly ConcurrentDictionary<RuntimeTypeHandle, string> TypeTableName = new ConcurrentDictionary<RuntimeTypeHandle, string>();
-
-        private static IEnumerable<PropertyInfo> KeyPropertiesCache(Type type)
-        {
-
-            IEnumerable<PropertyInfo> pi;
-            if (KeyProperties.TryGetValue(type.TypeHandle,out pi))
-            {
-                return pi;
-            }
-
-            var allProperties = TypePropertiesCache(type);
-            var keyProperties = allProperties.Where(p => p.GetCustomAttributes(true).Any(a => a is KeyAttribute)).ToList();
-
-            if (keyProperties.Count == 0)
-            {
-                var idProp = allProperties.Where(p => p.Name.ToLower() == "id").FirstOrDefault();
-                if (idProp != null)
-                {
-                    keyProperties.Add(idProp);
-                }
-            }
-
-            KeyProperties[type.TypeHandle] = keyProperties;
-            return keyProperties;
-        }
-        private static IEnumerable<PropertyInfo> TypePropertiesCache(Type type)
-        {
-            IEnumerable<PropertyInfo> pis;
-            if (TypeProperties.TryGetValue(type.TypeHandle, out pis))
-            {
-                return pis;
-            }
-
-            var properties = type.GetProperties().Where(IsWriteable);
-            TypeProperties[type.TypeHandle] = properties;
-            return properties;
-        }
-
-		public static bool IsWriteable(PropertyInfo pi)
-		{
-			object[] attributes = pi.GetCustomAttributes(typeof (WriteAttribute), false);
-			if (attributes.Length == 1)
-			{
-				WriteAttribute write = (WriteAttribute) attributes[0];
-				return write.Write;
-			}
-			return true;
-		}
-
-    	/// <summary>
-        /// Returns a single entity by a single id from table "Ts". T must be of interface type. 
-        /// Id must be marked with [Key] attribute.
-        /// Created entity is tracked/intercepted for changes and used by the Update() extension. 
-        /// </summary>
-        /// <typeparam name="T">Interface type to create and populate</typeparam>
-        /// <param name="connection">Open SqlConnection</param>
-        /// <param name="id">Id of the entity to get, must be marked with [Key] attribute</param>
-        /// <returns>Entity of T</returns>
-        public static T Get<T>(this IDbConnection connection, dynamic id, IDbTransaction transaction = null, int? commandTimeout = null) where T : class
-        {
-            var type = typeof(T);
-            string sql;
-            if (!GetQueries.TryGetValue(type.TypeHandle, out sql))
-            { 
-                var keys = KeyPropertiesCache(type);
-                if (keys.Count() > 1)
-                    throw new DataException("Get<T> only supports an entity with a single [Key] property");
-                if (keys.Count() == 0)
-                    throw new DataException("Get<T> only supports en entity with a [Key] property");
-
-                var onlyKey = keys.First();
-
-                var name = GetTableName(type);
-
-                // TODO: pluralizer 
-                // TODO: query information schema and only select fields that are both in information schema and underlying class / interface 
-                sql = "select * from " + name + " where " + onlyKey.Name + " = @id";
-                GetQueries[type.TypeHandle] = sql;
-            }
-           
-            var dynParms = new DynamicParameters();
-            dynParms.Add("@id", id);
-
-            T obj = null;
-
-            if (type.IsInterface)
-            {
-                var res = connection.Query(sql, dynParms).FirstOrDefault() as IDictionary<string, object>;
-
-                if (res == null)
-                    return (T)((object)null);
-
-                obj = ProxyGenerator.GetInterfaceProxy<T>();
-
-                foreach (var property in TypePropertiesCache(type))
-                {
-                    var val = res[property.Name];
-                    property.SetValue(obj, val, null);
-                }
-
-                ((IProxy)obj).IsDirty = false;   //reset change tracking and return
-            }
-            else
-            {
-                obj = connection.Query<T>(sql, dynParms, transaction: transaction, commandTimeout: commandTimeout).FirstOrDefault();
-            }
-            return obj;
-        }
-
-        private static string GetTableName(Type type)
-        {
-            string name;
-            if (!TypeTableName.TryGetValue(type.TypeHandle, out name))
-            {
-                name = type.Name + "s";
-                if (type.IsInterface && name.StartsWith("I"))
-                    name = name.Substring(1);
-              
-                //NOTE: This as dynamic trick should be able to handle both our own Table-attribute as well as the one in EntityFramework 
-                var tableattr = type.GetCustomAttributes(false).Where(attr => attr.GetType().Name == "TableAttribute").SingleOrDefault() as
-                    dynamic;
-                if (tableattr != null)
-                    name = tableattr.Name;
-                TypeTableName[type.TypeHandle] = name;
-            }
-            return name;
-        }
-        
-        /// <summary>
-        /// Inserts an entity into table "Ts" and returns identity id.
-        /// </summary>
-        /// <param name="connection">Open SqlConnection</param>
-        /// <param name="entityToInsert">Entity to insert</param>
-        /// <returns>Identity of inserted entity</returns>
-        public static long Insert<T>(this IDbConnection connection, T entityToInsert, IDbTransaction transaction = null, int? commandTimeout = null) where T : class
-        {
-            
-            var type = typeof(T);
-
-            var name = GetTableName(type);
-
-            var sb = new StringBuilder(null);
-            sb.AppendFormat("insert into {0} (", name);
-
-            var allProperties = TypePropertiesCache(type);
-            var keyProperties = KeyPropertiesCache(type);
-            var allPropertiesExceptKey = allProperties.Except(keyProperties);
-
-            for (var i = 0; i < allPropertiesExceptKey.Count(); i++)
-            {
-                var property = allPropertiesExceptKey.ElementAt(i);
-                sb.Append(property.Name);
-                if (i < allPropertiesExceptKey.Count() - 1)
-                    sb.Append(", ");
-            }
-            sb.Append(") values (");
-
-            for (var i = 0; i < allPropertiesExceptKey.Count(); i++)
-            {
-                var property = allPropertiesExceptKey.ElementAt(i);
-                sb.AppendFormat("@{0}", property.Name);
-                if (i < allPropertiesExceptKey.Count() - 1)
-                    sb.Append(", ");
-            }
-			sb.Append(") ");
-			long id = 0;
-#if POSTGRESQL
-			if (keyProperties.Count() > 0)
-			{
-				sb.Append(" RETURNING ");
-				for (var i = 0; i < keyProperties.Count(); i++)
-				{
-					var property = keyProperties.ElementAt(i);
-					sb.Append(property.Name);
-					if (i < keyProperties.Count() - 1)
-						sb.Append(", ");
-				}
-				var r = connection.Query(sb.ToString(), entityToInsert, transaction: transaction, commandTimeout: commandTimeout);
-				// Return the key py assinging the corresponding property in the object - by product is that it supports compound primary keys
-				foreach (var p in keyProperties)
-				{
-					var value = ((IDictionary<string, object>) r.First())[p.Name.ToLower()];
-					p.SetValue(entityToInsert, value, null);
-					if (id == 0)
-						id = Convert.ToInt64(value);
-				}
-			}
-			else
-				connection.Execute(sb.ToString(), entityToInsert, transaction: transaction, commandTimeout: commandTimeout);
-#else
-            connection.Execute(sb.ToString(), entityToInsert, transaction: transaction, commandTimeout: commandTimeout);
-            //NOTE: would prefer to use IDENT_CURRENT('tablename') or IDENT_SCOPE but these are not available on SQLCE
-            var r = connection.Query("select @@IDENTITY id", transaction: transaction, commandTimeout: commandTimeout);
-            id = (int)r.First().id;
-#endif
-			return id;
-        }
-
-        /// <summary>
-        /// Updates entity in table "Ts", checks if the entity is modified if the entity is tracked by the Get() extension.
-        /// </summary>
-        /// <typeparam name="T">Type to be updated</typeparam>
-        /// <param name="connection">Open SqlConnection</param>
-        /// <param name="entityToUpdate">Entity to be updated</param>
-        /// <returns>true if updated, false if not found or not modified (tracked entities)</returns>
-        public static bool Update<T>(this IDbConnection connection, T entityToUpdate, IDbTransaction transaction = null, int? commandTimeout = null) where T : class
-        {
-            var proxy = entityToUpdate as IProxy;
-            if (proxy != null)
-            {
-                if (!proxy.IsDirty) return false;
-            }
-
-            var type = typeof(T);
-
-            var keyProperties = KeyPropertiesCache(type);
-            if (keyProperties.Count() == 0)
-                throw new ArgumentException("Entity must have at least one [Key] property");
-
-            var name = GetTableName(type);
-
-            var sb = new StringBuilder();
-            sb.AppendFormat("update {0} set ", name);
-
-            var allProperties = TypePropertiesCache(type);
-            var nonIdProps = allProperties.Where(a => !keyProperties.Contains(a));
-
-            for (var i = 0; i < nonIdProps.Count(); i++)
-            {
-                var property = nonIdProps.ElementAt(i);
-                sb.AppendFormat("{0} = @{1}", property.Name, property.Name);
-                if (i < nonIdProps.Count() - 1)
-                    sb.AppendFormat(", ");
-            }
-            sb.Append(" where ");
-            for (var i = 0; i < keyProperties.Count(); i++)
-            {
-                var property = keyProperties.ElementAt(i);
-                sb.AppendFormat("{0} = @{1}", property.Name, property.Name);
-                if (i < keyProperties.Count() - 1)
-                    sb.AppendFormat(" and ");
-            }
-            var updated = connection.Execute(sb.ToString(), entityToUpdate, commandTimeout: commandTimeout, transaction: transaction);
-            return updated > 0;
-        }
-
-        /// <summary>
-        /// Delete entity in table "Ts".
-        /// </summary>
-        /// <typeparam name="T">Type of entity</typeparam>
-        /// <param name="connection">Open SqlConnection</param>
-        /// <param name="entityToDelete">Entity to delete</param>
-        /// <returns>true if deleted, false if not found</returns>
-        public static bool Delete<T>(this IDbConnection connection, T entityToDelete, IDbTransaction transaction = null, int? commandTimeout = null) where T : class
-        {
-            var type = typeof(T);
-
-            var keyProperties = KeyPropertiesCache(type);
-            if (keyProperties.Count() == 0)
-                throw new ArgumentException("Entity must have at least one [Key] property");
-
-            var name = GetTableName(type);
-
-            var sb = new StringBuilder();
-            sb.AppendFormat("delete from {0} where ", name);
-
-            for (var i = 0; i < keyProperties.Count(); i++)
-            {
-                var property = keyProperties.ElementAt(i);
-                sb.AppendFormat("{0} = @{1}", property.Name, property.Name);
-                if (i < keyProperties.Count() - 1)
-                    sb.AppendFormat(" and ");
-            }
-            var deleted = connection.Execute(sb.ToString(), entityToDelete, transaction: transaction, commandTimeout: commandTimeout);
-            return deleted > 0;
-        }
-
-
-        class ProxyGenerator
-        {
-            private static readonly Dictionary<Type, object> TypeCache = new Dictionary<Type, object>();
-
-            private static AssemblyBuilder GetAsmBuilder(string name)
-            {
-                var assemblyBuilder = Thread.GetDomain().DefineDynamicAssembly(new AssemblyName { Name = name },
-                    AssemblyBuilderAccess.Run);       //NOTE: to save, use RunAndSave
-
-                return assemblyBuilder;
-            }
-
-            public static T GetClassProxy<T>()
-            {
-                // A class proxy could be implemented if all properties are virtual
-                //  otherwise there is a pretty dangerous case where internal actions will not update dirty tracking
-                throw new NotImplementedException();
-            }
-
-
-            public static T GetInterfaceProxy<T>()
-            {
-                Type typeOfT = typeof(T);
-
-                object k;
-                if (TypeCache.TryGetValue(typeOfT, out k))
-                {
-                    return (T)k;
-                }
-                var assemblyBuilder = GetAsmBuilder(typeOfT.Name);
-
-                var moduleBuilder = assemblyBuilder.DefineDynamicModule("SqlMapperExtensions." + typeOfT.Name); //NOTE: to save, add "asdasd.dll" parameter
-
-                var interfaceType = typeof(Dapper.Contrib.Extensions.SqlMapperExtensions.IProxy);
-                var typeBuilder = moduleBuilder.DefineType(typeOfT.Name + "_" + Guid.NewGuid(),
-                    TypeAttributes.Public | TypeAttributes.Class);
-                typeBuilder.AddInterfaceImplementation(typeOfT);
-                typeBuilder.AddInterfaceImplementation(interfaceType);
-
-                //create our _isDirty field, which implements IProxy
-                var setIsDirtyMethod = CreateIsDirtyProperty(typeBuilder);
-
-                // Generate a field for each property, which implements the T
-                foreach (var property in typeof(T).GetProperties())
-                {
-                    var isId = property.GetCustomAttributes(true).Any(a => a is KeyAttribute);
-                    CreateProperty<T>(typeBuilder, property.Name, property.PropertyType, setIsDirtyMethod, isId);
-                }
-
-                var generatedType = typeBuilder.CreateType();
-
-                //assemblyBuilder.Save(name + ".dll");  //NOTE: to save, uncomment
-
-                var generatedObject = Activator.CreateInstance(generatedType);
-
-                TypeCache.Add(typeOfT, generatedObject);
-                return (T)generatedObject;
-            }
-
-
-            private static MethodInfo CreateIsDirtyProperty(TypeBuilder typeBuilder)
-            {
-                var propType = typeof(bool);
-                var field = typeBuilder.DefineField("_" + "IsDirty", propType, FieldAttributes.Private);
-                var property = typeBuilder.DefineProperty("IsDirty",
-                                               System.Reflection.PropertyAttributes.None,
-                                               propType,
-                                               new Type[] { propType });
-
-                const MethodAttributes getSetAttr = MethodAttributes.Public | MethodAttributes.NewSlot | MethodAttributes.SpecialName |
-                                                    MethodAttributes.Final | MethodAttributes.Virtual | MethodAttributes.HideBySig;
-
-                // Define the "get" and "set" accessor methods
-                var currGetPropMthdBldr = typeBuilder.DefineMethod("get_" + "IsDirty",
-                                             getSetAttr,
-                                             propType,
-                                             Type.EmptyTypes);
-                var currGetIL = currGetPropMthdBldr.GetILGenerator();
-                currGetIL.Emit(OpCodes.Ldarg_0);
-                currGetIL.Emit(OpCodes.Ldfld, field);
-                currGetIL.Emit(OpCodes.Ret);
-                var currSetPropMthdBldr = typeBuilder.DefineMethod("set_" + "IsDirty",
-                                             getSetAttr,
-                                             null,
-                                             new Type[] { propType });
-                var currSetIL = currSetPropMthdBldr.GetILGenerator();
-                currSetIL.Emit(OpCodes.Ldarg_0);
-                currSetIL.Emit(OpCodes.Ldarg_1);
-                currSetIL.Emit(OpCodes.Stfld, field);
-                currSetIL.Emit(OpCodes.Ret);
-
-                property.SetGetMethod(currGetPropMthdBldr);
-                property.SetSetMethod(currSetPropMthdBldr);
-                var getMethod = typeof(Dapper.Contrib.Extensions.SqlMapperExtensions.IProxy).GetMethod("get_" + "IsDirty");
-                var setMethod = typeof(Dapper.Contrib.Extensions.SqlMapperExtensions.IProxy).GetMethod("set_" + "IsDirty");
-                typeBuilder.DefineMethodOverride(currGetPropMthdBldr, getMethod);
-                typeBuilder.DefineMethodOverride(currSetPropMthdBldr, setMethod);
-
-                return currSetPropMthdBldr;
-            }
-
-            private static void CreateProperty<T>(TypeBuilder typeBuilder, string propertyName, Type propType, MethodInfo setIsDirtyMethod, bool isIdentity)
-            {
-                //Define the field and the property 
-                var field = typeBuilder.DefineField("_" + propertyName, propType, FieldAttributes.Private);
-                var property = typeBuilder.DefineProperty(propertyName,
-                                               System.Reflection.PropertyAttributes.None,
-                                               propType,
-                                               new Type[] { propType });
-
-                const MethodAttributes getSetAttr = MethodAttributes.Public | MethodAttributes.Virtual |
-                                                    MethodAttributes.HideBySig;
-
-                // Define the "get" and "set" accessor methods
-                var currGetPropMthdBldr = typeBuilder.DefineMethod("get_" + propertyName,
-                                             getSetAttr,
-                                             propType,
-                                             Type.EmptyTypes);
-
-                var currGetIL = currGetPropMthdBldr.GetILGenerator();
-                currGetIL.Emit(OpCodes.Ldarg_0);
-                currGetIL.Emit(OpCodes.Ldfld, field);
-                currGetIL.Emit(OpCodes.Ret);
-
-                var currSetPropMthdBldr = typeBuilder.DefineMethod("set_" + propertyName,
-                                             getSetAttr,
-                                             null,
-                                             new Type[] { propType });
-
-                //store value in private field and set the isdirty flag
-                var currSetIL = currSetPropMthdBldr.GetILGenerator();
-                currSetIL.Emit(OpCodes.Ldarg_0);
-                currSetIL.Emit(OpCodes.Ldarg_1);
-                currSetIL.Emit(OpCodes.Stfld, field);
-                currSetIL.Emit(OpCodes.Ldarg_0);
-                currSetIL.Emit(OpCodes.Ldc_I4_1);
-                currSetIL.Emit(OpCodes.Call, setIsDirtyMethod);
-                currSetIL.Emit(OpCodes.Ret);
-
-                //TODO: Should copy all attributes defined by the interface?
-                if (isIdentity)
-                {
-                    var keyAttribute = typeof(KeyAttribute);
-                    var myConstructorInfo = keyAttribute.GetConstructor(new Type[] { });
-                    var attributeBuilder = new CustomAttributeBuilder(myConstructorInfo, new object[] { });
-                    property.SetCustomAttribute(attributeBuilder);
-                }
-
-                property.SetGetMethod(currGetPropMthdBldr);
-                property.SetSetMethod(currSetPropMthdBldr);
-                var getMethod = typeof(T).GetMethod("get_" + propertyName);
-                var setMethod = typeof(T).GetMethod("set_" + propertyName);
-                typeBuilder.DefineMethodOverride(currGetPropMthdBldr, getMethod);
-                typeBuilder.DefineMethodOverride(currSetPropMthdBldr, setMethod);
-            }
-
-        }
-    }
-
-    [AttributeUsage(AttributeTargets.Class)]
-    public class TableAttribute : Attribute
-    {
-        public TableAttribute(string tableName)
-        {
-            Name = tableName;
-        }
-        public string Name { get; private set; }
-    }
-
-    // do not want to depend on data annotations that is not in client profile
-    [AttributeUsage(AttributeTargets.Property)]
-    public class KeyAttribute : Attribute
-    {
-    }
-
-<<<<<<< HEAD
-	[AttributeUsage(AttributeTargets.Property)]
-	public class WriteAttribute : Attribute
-	{
-		public WriteAttribute(bool write)
-        {
-			Write = write;
-        }
-        public bool Write { get; private set; }
-	}
-=======
->>>>>>> e9d167e9
-}
+﻿#define POSTGRESQL
+
+using System;
+using System.Collections.Generic;
+using System.Data;
+using System.Diagnostics;
+using System.Linq;
+using System.Reflection;
+using System.Text;
+using System.Collections.Concurrent;
+using System.Reflection.Emit;
+using System.Threading;
+using System.Runtime.CompilerServices;
+
+namespace Dapper.Contrib.Extensions
+{
+
+    public static class SqlMapperExtensions
+    {
+        public interface IProxy
+        {
+            bool IsDirty { get; set; }
+        }
+
+        private static readonly ConcurrentDictionary<RuntimeTypeHandle, IEnumerable<PropertyInfo>> KeyProperties = new ConcurrentDictionary<RuntimeTypeHandle, IEnumerable<PropertyInfo>>();
+        private static readonly ConcurrentDictionary<RuntimeTypeHandle, IEnumerable<PropertyInfo>> TypeProperties = new ConcurrentDictionary<RuntimeTypeHandle, IEnumerable<PropertyInfo>>();
+        private static readonly ConcurrentDictionary<RuntimeTypeHandle, string> GetQueries = new ConcurrentDictionary<RuntimeTypeHandle, string>();
+        private static readonly ConcurrentDictionary<RuntimeTypeHandle, string> TypeTableName = new ConcurrentDictionary<RuntimeTypeHandle, string>();
+
+        private static IEnumerable<PropertyInfo> KeyPropertiesCache(Type type)
+        {
+
+            IEnumerable<PropertyInfo> pi;
+            if (KeyProperties.TryGetValue(type.TypeHandle,out pi))
+            {
+                return pi;
+            }
+
+            var allProperties = TypePropertiesCache(type);
+            var keyProperties = allProperties.Where(p => p.GetCustomAttributes(true).Any(a => a is KeyAttribute)).ToList();
+
+            if (keyProperties.Count == 0)
+            {
+                var idProp = allProperties.Where(p => p.Name.ToLower() == "id").FirstOrDefault();
+                if (idProp != null)
+                {
+                    keyProperties.Add(idProp);
+                }
+            }
+
+            KeyProperties[type.TypeHandle] = keyProperties;
+            return keyProperties;
+        }
+        private static IEnumerable<PropertyInfo> TypePropertiesCache(Type type)
+        {
+            IEnumerable<PropertyInfo> pis;
+            if (TypeProperties.TryGetValue(type.TypeHandle, out pis))
+            {
+                return pis;
+            }
+
+            var properties = type.GetProperties().Where(IsWriteable);
+            TypeProperties[type.TypeHandle] = properties;
+            return properties;
+        }
+
+		public static bool IsWriteable(PropertyInfo pi)
+		{
+			object[] attributes = pi.GetCustomAttributes(typeof (WriteAttribute), false);
+			if (attributes.Length == 1)
+			{
+				WriteAttribute write = (WriteAttribute) attributes[0];
+				return write.Write;
+			}
+			return true;
+		}
+
+    	/// <summary>
+        /// Returns a single entity by a single id from table "Ts". T must be of interface type. 
+        /// Id must be marked with [Key] attribute.
+        /// Created entity is tracked/intercepted for changes and used by the Update() extension. 
+        /// </summary>
+        /// <typeparam name="T">Interface type to create and populate</typeparam>
+        /// <param name="connection">Open SqlConnection</param>
+        /// <param name="id">Id of the entity to get, must be marked with [Key] attribute</param>
+        /// <returns>Entity of T</returns>
+        public static T Get<T>(this IDbConnection connection, dynamic id, IDbTransaction transaction = null, int? commandTimeout = null) where T : class
+        {
+            var type = typeof(T);
+            string sql;
+            if (!GetQueries.TryGetValue(type.TypeHandle, out sql))
+            { 
+                var keys = KeyPropertiesCache(type);
+                if (keys.Count() > 1)
+                    throw new DataException("Get<T> only supports an entity with a single [Key] property");
+                if (keys.Count() == 0)
+                    throw new DataException("Get<T> only supports en entity with a [Key] property");
+
+                var onlyKey = keys.First();
+
+                var name = GetTableName(type);
+
+                // TODO: pluralizer 
+                // TODO: query information schema and only select fields that are both in information schema and underlying class / interface 
+                sql = "select * from " + name + " where " + onlyKey.Name + " = @id";
+                GetQueries[type.TypeHandle] = sql;
+            }
+           
+            var dynParms = new DynamicParameters();
+            dynParms.Add("@id", id);
+
+            T obj = null;
+
+            if (type.IsInterface)
+            {
+                var res = connection.Query(sql, dynParms).FirstOrDefault() as IDictionary<string, object>;
+
+                if (res == null)
+                    return (T)((object)null);
+
+                obj = ProxyGenerator.GetInterfaceProxy<T>();
+
+                foreach (var property in TypePropertiesCache(type))
+                {
+                    var val = res[property.Name];
+                    property.SetValue(obj, val, null);
+                }
+
+                ((IProxy)obj).IsDirty = false;   //reset change tracking and return
+            }
+            else
+            {
+                obj = connection.Query<T>(sql, dynParms, transaction: transaction, commandTimeout: commandTimeout).FirstOrDefault();
+            }
+            return obj;
+        }
+
+        private static string GetTableName(Type type)
+        {
+            string name;
+            if (!TypeTableName.TryGetValue(type.TypeHandle, out name))
+            {
+                name = type.Name + "s";
+                if (type.IsInterface && name.StartsWith("I"))
+                    name = name.Substring(1);
+              
+                //NOTE: This as dynamic trick should be able to handle both our own Table-attribute as well as the one in EntityFramework 
+                var tableattr = type.GetCustomAttributes(false).Where(attr => attr.GetType().Name == "TableAttribute").SingleOrDefault() as
+                    dynamic;
+                if (tableattr != null)
+                    name = tableattr.Name;
+                TypeTableName[type.TypeHandle] = name;
+            }
+            return name;
+        }
+        
+        /// <summary>
+        /// Inserts an entity into table "Ts" and returns identity id.
+        /// </summary>
+        /// <param name="connection">Open SqlConnection</param>
+        /// <param name="entityToInsert">Entity to insert</param>
+        /// <returns>Identity of inserted entity</returns>
+        public static long Insert<T>(this IDbConnection connection, T entityToInsert, IDbTransaction transaction = null, int? commandTimeout = null) where T : class
+        {
+            
+            var type = typeof(T);
+
+            var name = GetTableName(type);
+
+            var sb = new StringBuilder(null);
+            sb.AppendFormat("insert into {0} (", name);
+
+            var allProperties = TypePropertiesCache(type);
+            var keyProperties = KeyPropertiesCache(type);
+            var allPropertiesExceptKey = allProperties.Except(keyProperties);
+
+            for (var i = 0; i < allPropertiesExceptKey.Count(); i++)
+            {
+                var property = allPropertiesExceptKey.ElementAt(i);
+                sb.Append(property.Name);
+                if (i < allPropertiesExceptKey.Count() - 1)
+                    sb.Append(", ");
+            }
+            sb.Append(") values (");
+
+            for (var i = 0; i < allPropertiesExceptKey.Count(); i++)
+            {
+                var property = allPropertiesExceptKey.ElementAt(i);
+                sb.AppendFormat("@{0}", property.Name);
+                if (i < allPropertiesExceptKey.Count() - 1)
+                    sb.Append(", ");
+            }
+			sb.Append(") ");
+			long id = 0;
+#if POSTGRESQL
+			if (keyProperties.Count() > 0)
+			{
+				sb.Append(" RETURNING ");
+				for (var i = 0; i < keyProperties.Count(); i++)
+				{
+					var property = keyProperties.ElementAt(i);
+					sb.Append(property.Name);
+					if (i < keyProperties.Count() - 1)
+						sb.Append(", ");
+				}
+				var r = connection.Query(sb.ToString(), entityToInsert, transaction: transaction, commandTimeout: commandTimeout);
+				// Return the key py assinging the corresponding property in the object - by product is that it supports compound primary keys
+				foreach (var p in keyProperties)
+				{
+					var value = ((IDictionary<string, object>) r.First())[p.Name.ToLower()];
+					p.SetValue(entityToInsert, value, null);
+					if (id == 0)
+						id = Convert.ToInt64(value);
+				}
+			}
+			else
+				connection.Execute(sb.ToString(), entityToInsert, transaction: transaction, commandTimeout: commandTimeout);
+#else
+            connection.Execute(sb.ToString(), entityToInsert, transaction: transaction, commandTimeout: commandTimeout);
+            //NOTE: would prefer to use IDENT_CURRENT('tablename') or IDENT_SCOPE but these are not available on SQLCE
+            var r = connection.Query("select @@IDENTITY id", transaction: transaction, commandTimeout: commandTimeout);
+            id = (int)r.First().id;
+#endif
+			return id;
+        }
+
+        /// <summary>
+        /// Updates entity in table "Ts", checks if the entity is modified if the entity is tracked by the Get() extension.
+        /// </summary>
+        /// <typeparam name="T">Type to be updated</typeparam>
+        /// <param name="connection">Open SqlConnection</param>
+        /// <param name="entityToUpdate">Entity to be updated</param>
+        /// <returns>true if updated, false if not found or not modified (tracked entities)</returns>
+        public static bool Update<T>(this IDbConnection connection, T entityToUpdate, IDbTransaction transaction = null, int? commandTimeout = null) where T : class
+        {
+            var proxy = entityToUpdate as IProxy;
+            if (proxy != null)
+            {
+                if (!proxy.IsDirty) return false;
+            }
+
+            var type = typeof(T);
+
+            var keyProperties = KeyPropertiesCache(type);
+            if (keyProperties.Count() == 0)
+                throw new ArgumentException("Entity must have at least one [Key] property");
+
+            var name = GetTableName(type);
+
+            var sb = new StringBuilder();
+            sb.AppendFormat("update {0} set ", name);
+
+            var allProperties = TypePropertiesCache(type);
+            var nonIdProps = allProperties.Where(a => !keyProperties.Contains(a));
+
+            for (var i = 0; i < nonIdProps.Count(); i++)
+            {
+                var property = nonIdProps.ElementAt(i);
+                sb.AppendFormat("{0} = @{1}", property.Name, property.Name);
+                if (i < nonIdProps.Count() - 1)
+                    sb.AppendFormat(", ");
+            }
+            sb.Append(" where ");
+            for (var i = 0; i < keyProperties.Count(); i++)
+            {
+                var property = keyProperties.ElementAt(i);
+                sb.AppendFormat("{0} = @{1}", property.Name, property.Name);
+                if (i < keyProperties.Count() - 1)
+                    sb.AppendFormat(" and ");
+            }
+            var updated = connection.Execute(sb.ToString(), entityToUpdate, commandTimeout: commandTimeout, transaction: transaction);
+            return updated > 0;
+        }
+
+        /// <summary>
+        /// Delete entity in table "Ts".
+        /// </summary>
+        /// <typeparam name="T">Type of entity</typeparam>
+        /// <param name="connection">Open SqlConnection</param>
+        /// <param name="entityToDelete">Entity to delete</param>
+        /// <returns>true if deleted, false if not found</returns>
+        public static bool Delete<T>(this IDbConnection connection, T entityToDelete, IDbTransaction transaction = null, int? commandTimeout = null) where T : class
+        {
+            var type = typeof(T);
+
+            var keyProperties = KeyPropertiesCache(type);
+            if (keyProperties.Count() == 0)
+                throw new ArgumentException("Entity must have at least one [Key] property");
+
+            var name = GetTableName(type);
+
+            var sb = new StringBuilder();
+            sb.AppendFormat("delete from {0} where ", name);
+
+            for (var i = 0; i < keyProperties.Count(); i++)
+            {
+                var property = keyProperties.ElementAt(i);
+                sb.AppendFormat("{0} = @{1}", property.Name, property.Name);
+                if (i < keyProperties.Count() - 1)
+                    sb.AppendFormat(" and ");
+            }
+            var deleted = connection.Execute(sb.ToString(), entityToDelete, transaction: transaction, commandTimeout: commandTimeout);
+            return deleted > 0;
+        }
+
+
+        class ProxyGenerator
+        {
+            private static readonly Dictionary<Type, object> TypeCache = new Dictionary<Type, object>();
+
+            private static AssemblyBuilder GetAsmBuilder(string name)
+            {
+                var assemblyBuilder = Thread.GetDomain().DefineDynamicAssembly(new AssemblyName { Name = name },
+                    AssemblyBuilderAccess.Run);       //NOTE: to save, use RunAndSave
+
+                return assemblyBuilder;
+            }
+
+            public static T GetClassProxy<T>()
+            {
+                // A class proxy could be implemented if all properties are virtual
+                //  otherwise there is a pretty dangerous case where internal actions will not update dirty tracking
+                throw new NotImplementedException();
+            }
+
+
+            public static T GetInterfaceProxy<T>()
+            {
+                Type typeOfT = typeof(T);
+
+                object k;
+                if (TypeCache.TryGetValue(typeOfT, out k))
+                {
+                    return (T)k;
+                }
+                var assemblyBuilder = GetAsmBuilder(typeOfT.Name);
+
+                var moduleBuilder = assemblyBuilder.DefineDynamicModule("SqlMapperExtensions." + typeOfT.Name); //NOTE: to save, add "asdasd.dll" parameter
+
+                var interfaceType = typeof(Dapper.Contrib.Extensions.SqlMapperExtensions.IProxy);
+                var typeBuilder = moduleBuilder.DefineType(typeOfT.Name + "_" + Guid.NewGuid(),
+                    TypeAttributes.Public | TypeAttributes.Class);
+                typeBuilder.AddInterfaceImplementation(typeOfT);
+                typeBuilder.AddInterfaceImplementation(interfaceType);
+
+                //create our _isDirty field, which implements IProxy
+                var setIsDirtyMethod = CreateIsDirtyProperty(typeBuilder);
+
+                // Generate a field for each property, which implements the T
+                foreach (var property in typeof(T).GetProperties())
+                {
+                    var isId = property.GetCustomAttributes(true).Any(a => a is KeyAttribute);
+                    CreateProperty<T>(typeBuilder, property.Name, property.PropertyType, setIsDirtyMethod, isId);
+                }
+
+                var generatedType = typeBuilder.CreateType();
+
+                //assemblyBuilder.Save(name + ".dll");  //NOTE: to save, uncomment
+
+                var generatedObject = Activator.CreateInstance(generatedType);
+
+                TypeCache.Add(typeOfT, generatedObject);
+                return (T)generatedObject;
+            }
+
+
+            private static MethodInfo CreateIsDirtyProperty(TypeBuilder typeBuilder)
+            {
+                var propType = typeof(bool);
+                var field = typeBuilder.DefineField("_" + "IsDirty", propType, FieldAttributes.Private);
+                var property = typeBuilder.DefineProperty("IsDirty",
+                                               System.Reflection.PropertyAttributes.None,
+                                               propType,
+                                               new Type[] { propType });
+
+                const MethodAttributes getSetAttr = MethodAttributes.Public | MethodAttributes.NewSlot | MethodAttributes.SpecialName |
+                                                    MethodAttributes.Final | MethodAttributes.Virtual | MethodAttributes.HideBySig;
+
+                // Define the "get" and "set" accessor methods
+                var currGetPropMthdBldr = typeBuilder.DefineMethod("get_" + "IsDirty",
+                                             getSetAttr,
+                                             propType,
+                                             Type.EmptyTypes);
+                var currGetIL = currGetPropMthdBldr.GetILGenerator();
+                currGetIL.Emit(OpCodes.Ldarg_0);
+                currGetIL.Emit(OpCodes.Ldfld, field);
+                currGetIL.Emit(OpCodes.Ret);
+                var currSetPropMthdBldr = typeBuilder.DefineMethod("set_" + "IsDirty",
+                                             getSetAttr,
+                                             null,
+                                             new Type[] { propType });
+                var currSetIL = currSetPropMthdBldr.GetILGenerator();
+                currSetIL.Emit(OpCodes.Ldarg_0);
+                currSetIL.Emit(OpCodes.Ldarg_1);
+                currSetIL.Emit(OpCodes.Stfld, field);
+                currSetIL.Emit(OpCodes.Ret);
+
+                property.SetGetMethod(currGetPropMthdBldr);
+                property.SetSetMethod(currSetPropMthdBldr);
+                var getMethod = typeof(Dapper.Contrib.Extensions.SqlMapperExtensions.IProxy).GetMethod("get_" + "IsDirty");
+                var setMethod = typeof(Dapper.Contrib.Extensions.SqlMapperExtensions.IProxy).GetMethod("set_" + "IsDirty");
+                typeBuilder.DefineMethodOverride(currGetPropMthdBldr, getMethod);
+                typeBuilder.DefineMethodOverride(currSetPropMthdBldr, setMethod);
+
+                return currSetPropMthdBldr;
+            }
+
+            private static void CreateProperty<T>(TypeBuilder typeBuilder, string propertyName, Type propType, MethodInfo setIsDirtyMethod, bool isIdentity)
+            {
+                //Define the field and the property 
+                var field = typeBuilder.DefineField("_" + propertyName, propType, FieldAttributes.Private);
+                var property = typeBuilder.DefineProperty(propertyName,
+                                               System.Reflection.PropertyAttributes.None,
+                                               propType,
+                                               new Type[] { propType });
+
+                const MethodAttributes getSetAttr = MethodAttributes.Public | MethodAttributes.Virtual |
+                                                    MethodAttributes.HideBySig;
+
+                // Define the "get" and "set" accessor methods
+                var currGetPropMthdBldr = typeBuilder.DefineMethod("get_" + propertyName,
+                                             getSetAttr,
+                                             propType,
+                                             Type.EmptyTypes);
+
+                var currGetIL = currGetPropMthdBldr.GetILGenerator();
+                currGetIL.Emit(OpCodes.Ldarg_0);
+                currGetIL.Emit(OpCodes.Ldfld, field);
+                currGetIL.Emit(OpCodes.Ret);
+
+                var currSetPropMthdBldr = typeBuilder.DefineMethod("set_" + propertyName,
+                                             getSetAttr,
+                                             null,
+                                             new Type[] { propType });
+
+                //store value in private field and set the isdirty flag
+                var currSetIL = currSetPropMthdBldr.GetILGenerator();
+                currSetIL.Emit(OpCodes.Ldarg_0);
+                currSetIL.Emit(OpCodes.Ldarg_1);
+                currSetIL.Emit(OpCodes.Stfld, field);
+                currSetIL.Emit(OpCodes.Ldarg_0);
+                currSetIL.Emit(OpCodes.Ldc_I4_1);
+                currSetIL.Emit(OpCodes.Call, setIsDirtyMethod);
+                currSetIL.Emit(OpCodes.Ret);
+
+                //TODO: Should copy all attributes defined by the interface?
+                if (isIdentity)
+                {
+                    var keyAttribute = typeof(KeyAttribute);
+                    var myConstructorInfo = keyAttribute.GetConstructor(new Type[] { });
+                    var attributeBuilder = new CustomAttributeBuilder(myConstructorInfo, new object[] { });
+                    property.SetCustomAttribute(attributeBuilder);
+                }
+
+                property.SetGetMethod(currGetPropMthdBldr);
+                property.SetSetMethod(currSetPropMthdBldr);
+                var getMethod = typeof(T).GetMethod("get_" + propertyName);
+                var setMethod = typeof(T).GetMethod("set_" + propertyName);
+                typeBuilder.DefineMethodOverride(currGetPropMthdBldr, getMethod);
+                typeBuilder.DefineMethodOverride(currSetPropMthdBldr, setMethod);
+            }
+
+        }
+    }
+
+    [AttributeUsage(AttributeTargets.Class)]
+    public class TableAttribute : Attribute
+    {
+        public TableAttribute(string tableName)
+        {
+            Name = tableName;
+        }
+        public string Name { get; private set; }
+    }
+
+    // do not want to depend on data annotations that is not in client profile
+    [AttributeUsage(AttributeTargets.Property)]
+    public class KeyAttribute : Attribute
+    {
+    }
+
+	[AttributeUsage(AttributeTargets.Property)]
+	public class WriteAttribute : Attribute
+	{
+		public WriteAttribute(bool write)
+        {
+			Write = write;
+        }
+        public bool Write { get; private set; }
+	}
+}